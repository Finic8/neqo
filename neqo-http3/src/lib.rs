// Licensed under the Apache License, Version 2.0 <LICENSE-APACHE or
// http://www.apache.org/licenses/LICENSE-2.0> or the MIT license
// <LICENSE-MIT or http://opensource.org/licenses/MIT>, at your
// option. This file may not be copied, modified, or distributed
// except according to those terms.

#![deny(warnings)]

pub mod connection;
pub mod hframe;
<<<<<<< HEAD
=======
mod recvable;
mod request_stream_client;
pub mod request_stream_server;
>>>>>>> 3125557c

use neqo_qpack;
use neqo_transport;

use self::hframe::HFrameType;

pub use connection::{Http3Connection, Http3Event, Http3State};
pub use request_stream_server::RequestStreamServer;

type Res<T> = Result<T, Error>;

#[derive(Clone, Debug, PartialEq)]
pub enum Error {
    NoError,
    WrongSettingsDirection,
    PushRefused,
    InternalError,
    PushAlreadyInCache,
    RequestCancelled,
    IncompleteRequest,
    ConnectError,
    ExcessiveLoad,
    VersionFallback,
    WrongStream,
    LimitExceeded,
    DuplicatePush,
    UnknownStreamType,
    WrongStreamCount,
    ClosedCriticalStream,
    WrongStreamDirection,
    EarlyResponse,
    MissingSettings,
    UnexpectedFrame,
    RequestRejected,
    GeneralProtocolError,
    MalformedFrame(HFrameType),
    NoMoreData,
    DecodingFrame,
    NotEnoughData,
    Unexpected,
    // So we can wrap and report these errors.
    TransportError(neqo_transport::Error),
    QpackError(neqo_qpack::Error),
}

impl Error {
    pub fn code(&self) -> neqo_transport::AppError {
        match self {
            Error::NoError => 0,
            Error::WrongSettingsDirection => 1,
            Error::PushRefused => 2,
            Error::InternalError => 3,
            Error::PushAlreadyInCache => 4,
            Error::RequestCancelled => 5,
            Error::IncompleteRequest => 6,
            Error::ConnectError => 7,
            Error::ExcessiveLoad => 8,
            Error::VersionFallback => 9,
            Error::WrongStream => 10,
            Error::LimitExceeded => 11,
            Error::DuplicatePush => 12,
            Error::UnknownStreamType => 13,
            Error::WrongStreamCount => 14,
            Error::ClosedCriticalStream => 15,
            Error::WrongStreamDirection => 16,
            Error::EarlyResponse => 17,
            Error::MissingSettings => 18,
            Error::UnexpectedFrame => 19,
            Error::RequestRejected => 20,
            Error::GeneralProtocolError => 0xff,
            Error::MalformedFrame(t) => match t {
                0...0xfe => (*t as neqo_transport::AppError) + 0x100,
                _ => 0x1ff,
            },
            // These are all internal errors.
            Error::NoMoreData
            | Error::DecodingFrame
            | Error::NotEnoughData
            | Error::Unexpected
            | Error::TransportError(..) => 3,
            Error::QpackError(e) => e.code() as neqo_transport::AppError,
        }
    }

    pub fn is_stream_error(&self) -> bool {
        // TODO(mt): check that these are OK.  They all look fatal to me.
        *self == Error::UnexpectedFrame
            || *self == Error::WrongStreamDirection
            || *self == Error::WrongStream
    }
}

impl From<neqo_transport::Error> for Error {
    fn from(err: neqo_transport::Error) -> Self {
        Error::TransportError(err)
    }
}

impl From<neqo_qpack::Error> for Error {
    fn from(err: neqo_qpack::Error) -> Self {
        Error::QpackError(err)
    }
}

impl ::std::error::Error for Error {
    fn source(&self) -> Option<&(dyn ::std::error::Error + 'static)> {
        match self {
            Error::TransportError(e) => Some(e),
            Error::QpackError(e) => Some(e),
            _ => None,
        }
    }
}

impl ::std::fmt::Display for Error {
    fn fmt(&self, f: &mut ::std::fmt::Formatter) -> ::std::fmt::Result {
        write!(f, "HTTP/3 error: {:?}", self)
    }
}

#[derive(Clone, Debug, PartialEq, PartialOrd, Eq, Ord)]
pub enum Http3Error {
    InvalidStreamId,
    TransportError,
    AlreadyClosed,
    DataNotReady,
    ConnectionError,
    NetReset,
}

impl ::std::fmt::Display for Http3Error {
    fn fmt(&self, f: &mut ::std::fmt::Formatter) -> ::std::fmt::Result {
        write!(f, "HTTP/3 app error: {:?}", self)
    }
}<|MERGE_RESOLUTION|>--- conflicted
+++ resolved
@@ -8,12 +8,8 @@
 
 pub mod connection;
 pub mod hframe;
-<<<<<<< HEAD
-=======
-mod recvable;
 mod request_stream_client;
 pub mod request_stream_server;
->>>>>>> 3125557c
 
 use neqo_qpack;
 use neqo_transport;
