--- conflicted
+++ resolved
@@ -647,7 +647,6 @@
         self.control_stream_local.queue_frame(frame);
     }
 
-<<<<<<< HEAD
     pub fn queue_update_priority(&mut self, stream_id: u64, priority: Priority) -> Res<bool> {
         let stream = self
             .recv_streams
@@ -664,7 +663,9 @@
             Ok(true)
         } else {
             Ok(false)
-=======
+        }
+    }
+
     pub fn stream_is_critical(&self, stream_id: u64) -> bool {
         if let Some(r) = self.recv_streams.get(&stream_id) {
             matches!(
@@ -673,7 +674,6 @@
             )
         } else {
             false
->>>>>>> 8d6e086a
         }
     }
 }