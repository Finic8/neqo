// Licensed under the Apache License, Version 2.0 <LICENSE-APACHE or
// http://www.apache.org/licenses/LICENSE-2.0> or the MIT license
// <LICENSE-MIT or http://opensource.org/licenses/MIT>, at your
// option. This file may not be copied, modified, or distributed
// except according to those terms.

// Tracking of sent packets and detecting their loss.

use std::cmp::{max, min};
use std::collections::BTreeMap;
use std::ops::{Index, IndexMut};
use std::time::{Duration, Instant};

use smallvec::SmallVec;

use neqo_common::{qdebug, qtrace};

use crate::cc::CongestionControl;
use crate::crypto::CryptoRecoveryToken;
use crate::flow_mgr::FlowControlRecoveryToken;
use crate::send_stream::StreamRecoveryToken;
use crate::tracking::{AckToken, PNSpace, SentPacket};
use crate::LOCAL_IDLE_TIMEOUT;

pub const GRANULARITY: Duration = Duration::from_millis(20);
// Defined in -recovery 6.2 as 500ms but using lower value until we have RTT
// caching. See https://github.com/mozilla/neqo/issues/79
const INITIAL_RTT: Duration = Duration::from_millis(100);
const PACKET_THRESHOLD: u64 = 3;
/// The number of packets we send on a PTO.
/// And the number to declare lost when the PTO timer is hit.
const PTO_PACKET_COUNT: usize = 2;

#[derive(Debug, Clone)]
pub enum RecoveryToken {
    Ack(AckToken),
    Stream(StreamRecoveryToken),
    Crypto(CryptoRecoveryToken),
    Flow(FlowControlRecoveryToken),
    HandshakeDone,
}

#[derive(Debug, Default)]
struct RttVals {
    latest_rtt: Duration,
    smoothed_rtt: Option<Duration>,
    rttvar: Duration,
    min_rtt: Duration,
    max_ack_delay: Duration,
}

impl RttVals {
    fn update_rtt(&mut self, latest_rtt: Duration, ack_delay: Duration) {
        self.latest_rtt = latest_rtt;
        // min_rtt ignores ack delay.
        self.min_rtt = min(self.min_rtt, self.latest_rtt);
        // Limit ack_delay by max_ack_delay
        let ack_delay = min(ack_delay, self.max_ack_delay);
        // Adjust for ack delay if it's plausible.
        if self.latest_rtt - self.min_rtt >= ack_delay {
            self.latest_rtt -= ack_delay;
        }
        // Based on {{?RFC6298}}.
        match self.smoothed_rtt {
            None => {
                self.smoothed_rtt = Some(self.latest_rtt);
                self.rttvar = self.latest_rtt / 2;
            }
            Some(smoothed_rtt) => {
                let rttvar_sample = if smoothed_rtt > self.latest_rtt {
                    smoothed_rtt - self.latest_rtt
                } else {
                    self.latest_rtt - smoothed_rtt
                };

                self.rttvar = (self.rttvar * 3 + rttvar_sample) / 4;
                self.smoothed_rtt = Some((smoothed_rtt * 7 + self.latest_rtt) / 8);
            }
        }
    }

    pub fn rtt(&self) -> Duration {
        self.smoothed_rtt.unwrap_or(self.latest_rtt)
    }

    fn pto(&self, pn_space: PNSpace) -> Duration {
        self.rtt()
            + max(4 * self.rttvar, GRANULARITY)
            + if pn_space != PNSpace::ApplicationData {
                Duration::from_millis(0)
            } else {
                self.max_ack_delay
            }
    }
}

#[derive(Debug, Default)]
pub(crate) struct LossRecoverySpace {
    largest_acked: Option<u64>,
    largest_acked_sent_time: Option<Instant>,
    time_of_last_sent_ack_eliciting_packet: Option<Instant>,
    ack_eliciting_outstanding: u64,
    sent_packets: BTreeMap<u64, SentPacket>,
    out_of_order_found: bool,
}

impl LossRecoverySpace {
    pub fn earliest_sent_time(&self) -> Option<Instant> {
        // Lowest PN must have been sent earliest
        let earliest = self.sent_packets.values().next().map(|sp| sp.time_sent);
        debug_assert_eq!(
            earliest,
            self.sent_packets
                .values()
                .min_by_key(|sp| sp.time_sent)
                .map(|sp| sp.time_sent)
        );
        earliest
    }

    pub fn ack_eliciting_outstanding(&self) -> bool {
        self.ack_eliciting_outstanding > 0
    }

    pub fn pto_packets(&mut self, count: usize) -> impl Iterator<Item = &SentPacket> {
        self.sent_packets
            .iter_mut()
            .filter_map(|(pn, sent)| {
                if sent.pto() {
                    qtrace!("PTO: marking packet {} lost ", pn);
                    Some(&*sent)
                } else {
                    None
                }
            })
            .take(count)
    }

    pub fn time_of_last_sent_ack_eliciting_packet(&self) -> Option<Instant> {
        if self.ack_eliciting_outstanding() {
            debug_assert!(self.time_of_last_sent_ack_eliciting_packet.is_some());
            self.time_of_last_sent_ack_eliciting_packet
        } else {
            None
        }
    }

    pub fn on_packet_sent(&mut self, packet_number: u64, sent_packet: SentPacket) {
        if sent_packet.ack_eliciting {
            self.time_of_last_sent_ack_eliciting_packet = Some(sent_packet.time_sent);
            self.ack_eliciting_outstanding += 1;
        }
        self.sent_packets.insert(packet_number, sent_packet);
    }

    pub fn remove_packet(&mut self, pn: u64) -> Option<SentPacket> {
        if let Some(sent) = self.sent_packets.remove(&pn) {
            if sent.ack_eliciting {
                debug_assert!(self.ack_eliciting_outstanding > 0);
                self.ack_eliciting_outstanding -= 1;
            }
            Some(sent)
        } else {
            None
        }
    }

    // Remove all the acked packets. Returns them in ascending order -- largest
    // (i.e. highest PN) acked packet is last.
    fn remove_acked(&mut self, acked_ranges: Vec<(u64, u64)>) -> (Vec<SentPacket>, bool) {
        let mut acked_packets = BTreeMap::new();
        let mut eliciting = false;
        for (end, start) in acked_ranges {
            // ^^ Notabug: see Frame::decode_ack_frame()
            for pn in start..=end {
                if let Some(sent) = self.remove_packet(pn) {
                    qdebug!("acked={}", pn);
                    eliciting |= sent.ack_eliciting;
                    acked_packets.insert(pn, sent);
                }
            }
        }
        (
            acked_packets.into_iter().map(|(_k, v)| v).collect(),
            eliciting,
        )
    }

    /// Remove all tracked packets from the space.
    /// This is called by a client when 0-RTT packets are dropped, when a Retry is received
    /// and when keys are dropped.
    fn remove_ignored(&mut self) -> impl Iterator<Item = SentPacket> {
        self.ack_eliciting_outstanding = 0;
        std::mem::take(&mut self.sent_packets)
            .into_iter()
            .map(|(_, v)| v)
    }

    /// This returns a boolean indicating whether out-of-order packets were found.
    pub fn has_out_of_order(&self) -> bool {
        self.out_of_order_found
    }

    pub fn detect_lost_packets(
        &mut self,
        now: Instant,
        loss_delay: Duration,
        lost_packets: &mut Vec<SentPacket>,
    ) {
        // Packets sent before this time are deemed lost.
        let lost_deadline = now - loss_delay;
        qtrace!(
            "detect lost packets = now {:?} loss delay {:?} lost_deadline {:?}",
            now,
            loss_delay,
            lost_deadline
        );
        self.out_of_order_found = false;

        let largest_acked = self.largest_acked;

        // Lost for retrans/CC purposes
        let mut lost_pns = SmallVec::<[_; 8]>::new();

        // Lost for we-can-actually-forget-about-it purposes
        let mut really_lost_pns = SmallVec::<[_; 8]>::new();

        for (pn, packet) in self
            .sent_packets
            .iter_mut()
            // BTreeMap iterates in order of ascending PN
            .take_while(|(&k, _)| Some(k) < largest_acked)
        {
            if packet.time_sent <= lost_deadline {
                qdebug!(
                    "lost={}, time sent {:?} is before lost_deadline {:?}",
                    pn,
                    packet.time_sent,
                    lost_deadline
                );
            } else if largest_acked >= Some(*pn + PACKET_THRESHOLD) {
                qdebug!(
                    "lost={}, is >= {} from largest acked {:?}",
                    pn,
                    PACKET_THRESHOLD,
                    largest_acked
                );
            } else {
                self.out_of_order_found = true;
                // No more packets can be declared lost after this one.
                break;
            };

<<<<<<< HEAD
            if packet.declare_lost(now) {
                lost_pns.push(*pn);
            } else if packet.expired(now, loss_delay * 2) {
=======
            if packet.time_declared_lost.is_none() {
                // Track declared-lost packets for a little while, maybe they
                // will still show up?
                packet.time_declared_lost = Some(now);

                lost_pns.push(*pn);
            } else if packet
                .time_declared_lost
                .map(|tdl| tdl + (loss_delay * 2) < now)
                .unwrap_or(false)
            {
>>>>>>> f1b20654
                really_lost_pns.push(*pn);
            }
        }

        for pn in really_lost_pns {
            self.remove_packet(pn).expect("lost packet missing");
        }

        lost_packets.extend(lost_pns.iter().map(|pn| self.sent_packets[pn].clone()));
    }
}

#[derive(Debug, Default)]
pub(crate) struct LossRecoverySpaces([LossRecoverySpace; 3]);

impl Index<PNSpace> for LossRecoverySpaces {
    type Output = LossRecoverySpace;

    fn index(&self, index: PNSpace) -> &Self::Output {
        &self.0[index as usize]
    }
}

impl IndexMut<PNSpace> for LossRecoverySpaces {
    fn index_mut(&mut self, index: PNSpace) -> &mut Self::Output {
        &mut self.0[index as usize]
    }
}

impl LossRecoverySpaces {
    fn iter(&self) -> impl Iterator<Item = &LossRecoverySpace> {
        self.0.iter()
    }
    fn iter_mut(&mut self) -> impl Iterator<Item = &mut LossRecoverySpace> {
        self.0.iter_mut()
    }
}

#[derive(Debug)]
struct PtoState {
    space: PNSpace,
    count: usize,
    packets: usize,
}

impl PtoState {
    pub fn new(space: PNSpace) -> Self {
        Self {
            space,
            count: 1,
            packets: PTO_PACKET_COUNT,
        }
    }

    pub fn pto(&mut self, space: PNSpace) {
        self.space = space;
        self.count += 1;
        self.packets = PTO_PACKET_COUNT;
    }

    /// Take a packet, indicating what space it should be from.
    /// Returns `None` if there are no packets left.
    pub fn take_packet(&mut self) -> Option<PNSpace> {
        if self.packets > 0 {
            self.packets -= 1;
            Some(self.space)
        } else {
            None
        }
    }
}

#[derive(Debug, Default)]
pub(crate) struct LossRecovery {
    pto_state: Option<PtoState>,
    rtt_vals: RttVals,
    cc: CongestionControl,

    enable_timed_loss_detection: bool,
    spaces: LossRecoverySpaces,
}

impl LossRecovery {
    pub fn new() -> Self {
        Self {
            rtt_vals: RttVals {
                min_rtt: Duration::from_secs(u64::max_value()),
                max_ack_delay: Duration::from_millis(25),
                latest_rtt: INITIAL_RTT,
                ..RttVals::default()
            },

            ..Self::default()
        }
    }

    #[cfg(test)]
    pub fn cwnd(&self) -> usize {
        self.cc.cwnd()
    }

    #[cfg(test)]
    pub fn ssthresh(&self) -> usize {
        self.cc.ssthresh()
    }

    pub fn rtt(&self) -> Duration {
        self.rtt_vals.rtt()
    }

    pub fn set_initial_rtt(&mut self, value: Duration) {
        debug_assert!(self.rtt_vals.smoothed_rtt.is_none());
        self.rtt_vals.latest_rtt = value
    }

    pub fn cwnd_avail(&self) -> usize {
        self.cc.cwnd_avail()
    }

    pub fn largest_acknowledged_pn(&self, pn_space: PNSpace) -> Option<u64> {
        self.spaces[pn_space].largest_acked
    }

    pub fn pto(&self) -> Duration {
        self.rtt_vals.pto(PNSpace::ApplicationData)
    }

    pub fn drop_0rtt(&mut self) -> Vec<SentPacket> {
        // The largest acknowledged or loss_time should still be unset.
        // The client should not have received any ACK frames when it drops 0-RTT.
        assert!(self.spaces[PNSpace::ApplicationData]
            .largest_acked
            .is_none());
        self.spaces[PNSpace::ApplicationData]
            .remove_ignored()
            .inspect(|p| self.cc.discard(&p))
            .collect()
    }

    pub fn on_packet_sent(
        &mut self,
        pn_space: PNSpace,
        packet_number: u64,
        sent_packet: SentPacket,
    ) {
        qdebug!([self], "packet {:?}-{} sent.", pn_space, packet_number);
        self.cc.on_packet_sent(&sent_packet);
        self.spaces[pn_space].on_packet_sent(packet_number, sent_packet);
    }

    /// Returns (acked packets, lost packets)
    pub fn on_ack_received(
        &mut self,
        pn_space: PNSpace,
        largest_acked: u64,
        acked_ranges: Vec<(u64, u64)>,
        ack_delay: Duration,
        now: Instant,
    ) -> (Vec<SentPacket>, Vec<SentPacket>) {
        qdebug!(
            [self],
            "ACK for {} - largest_acked={}.",
            pn_space,
            largest_acked
        );

        let (acked_packets, any_ack_eliciting) = self.spaces[pn_space].remove_acked(acked_ranges);
        if acked_packets.is_empty() {
            // No new information.
            return (Vec::new(), Vec::new());
        }

        // Track largest PN acked per space
        let space = &mut self.spaces[pn_space];
        let prev_largest_acked_sent_time = space.largest_acked_sent_time;
        if Some(largest_acked) > space.largest_acked {
            space.largest_acked = Some(largest_acked);

            // If the largest acknowledged is newly acked and any newly acked
            // packet was ack-eliciting, update the RTT. (-recovery 5.1)
            let largest_acked_pkt = acked_packets.last().expect("must be there");
            space.largest_acked_sent_time = Some(largest_acked_pkt.time_sent);
            if any_ack_eliciting {
                let latest_rtt = now - largest_acked_pkt.time_sent;
                self.rtt_vals.update_rtt(latest_rtt, ack_delay);
            }
        }
<<<<<<< HEAD
=======

        // TODO Process ECN information if present.

        let loss_delay = self.loss_delay();
        let mut lost_packets = Vec::new();
        self.spaces[pn_space].detect_lost_packets(now, loss_delay, &mut lost_packets);

        self.pto_state = None;

>>>>>>> f1b20654
        self.cc.on_packets_acked(&acked_packets);

        let loss_delay = self.loss_delay();
        let mut lost_packets = Vec::new();
        self.spaces[pn_space].detect_lost_packets(now, loss_delay, &mut lost_packets);
        // TODO Process ECN information if present.
        self.cc.on_packets_lost(
            now,
            prev_largest_acked_sent_time,
            self.rtt_vals.pto(pn_space),
            &lost_packets,
        );

        self.pto_state = None;

        (acked_packets, lost_packets)
    }

    fn loss_delay(&self) -> Duration {
        // kTimeThreshold = 9/8
        // loss_delay = kTimeThreshold * max(latest_rtt, smoothed_rtt)
        // loss_delay = max(loss_delay, kGranularity)
        let rtt = match self.rtt_vals.smoothed_rtt {
            None => self.rtt_vals.latest_rtt,
            Some(smoothed_rtt) => max(self.rtt_vals.latest_rtt, smoothed_rtt),
        };
        max(rtt * 9 / 8, GRANULARITY)
    }

    /// When receiving a retry, get all the sent packets so that they can be flushed.
    /// We also need to pretend that they never happened for the purposes of congestion control.
    pub fn retry(&mut self) -> Vec<SentPacket> {
        let cc = &mut self.cc;
        self.spaces
            .iter_mut()
            .flat_map(|spc| spc.remove_ignored())
            .inspect(|p| cc.discard(&p))
            .collect()
    }

    /// Discard state for a given packet number space.
    pub fn discard(&mut self, space: PNSpace) {
        qdebug!([self], "Reset loss recovery state for {}", space);
        // We just made progress, so discard PTO count.
        self.pto_state = None;
        for p in self.spaces[space].remove_ignored() {
            self.cc.discard(&p);
        }
    }

    /// Calculate when the next timeout is likely to be.  This is the earlier of the loss timer
    /// and the PTO timer; either or both might be disabled, so this can return `None`.
    pub fn next_timeout(&mut self) -> Option<Instant> {
        let loss_time = self.earliest_loss_time();
        let pto_time = self.earliest_pto();
        qtrace!(
            [self],
            "next_timeout loss={:?} pto={:?}",
            loss_time,
            pto_time
        );
        match (loss_time, pto_time) {
            (Some((_, loss_time)), Some((_, pto_time))) => Some(min(loss_time, pto_time)),
            (Some((_, loss_time)), None) => Some(loss_time),
            (None, Some((_, pto_time))) => Some(pto_time),
            _ => None,
        }
    }

    /// Find when the earliest sent packet should be considered lost.
    fn earliest_loss_time(&self) -> Option<(PNSpace, Instant)> {
        if self.enable_timed_loss_detection {
            PNSpace::iter()
                .filter_map(|&spc| {
                    self.spaces[spc]
                        .earliest_sent_time()
                        .map(|time| (spc, time))
                })
                .min_by_key(|&(_, time)| time)
                .map(|(spc, val)| (spc, val + self.loss_delay()))
        } else {
            None
        }
    }

    /// Get the Base PTO value, which is derived only from the RTT and RTTvar values.
    /// This is for those cases where you need a value for the time you might sensibly
    /// wait for a packet to propagate.  Using `3*raw_pto()` is common.
    pub fn raw_pto(&self) -> Duration {
        self.rtt_vals.pto(PNSpace::ApplicationData)
    }

    // Calculate PTO time for the given space.
    fn pto_time(&self, space: PNSpace) -> Option<Instant> {
        self.spaces[space]
            .time_of_last_sent_ack_eliciting_packet()
            .map(|t| {
                t + self
                    .rtt_vals
                    .pto(space)
                    .checked_mul(1 << self.pto_state.as_ref().map_or(0, |p| p.count))
                    .unwrap_or(LOCAL_IDLE_TIMEOUT * 2)
            })
    }

    /// Find when the last ack eliciting packet was sent.
    fn earliest_pto(&self) -> Option<(PNSpace, Instant)> {
        match (
            self.pto_time(PNSpace::Initial),
            self.pto_time(PNSpace::Handshake),
        ) {
            (Some(initial_pto), Some(handshake_pto)) => {
                if initial_pto <= handshake_pto {
                    Some((PNSpace::Initial, initial_pto))
                } else {
                    Some((PNSpace::Handshake, handshake_pto))
                }
            }
            (Some(initial_pto), None) => Some((PNSpace::Initial, initial_pto)),
            (None, Some(handshake_pto)) => Some((PNSpace::Handshake, handshake_pto)),
            _ => self
                .pto_time(PNSpace::ApplicationData)
                .map(|t| (PNSpace::ApplicationData, t)),
        }
    }

    /// This checks whether the PTO timer has fired and fires it if needed.
    /// When it has, mark a few packets as "lost" for the purposes of having frames
    /// regenerated in subsequent packets.  The packets aren't truly lost, so
    /// we have to clone the `SentPacket` instance.
<<<<<<< HEAD
    fn maybe_fire_pto(&mut self, now: Instant, lost: &mut Vec<SentPacket>) {
=======
    fn maybe_pto(&mut self, now: Instant, lost: &mut Vec<SentPacket>) {
>>>>>>> f1b20654
        let mut pto_space = None;
        for space in PNSpace::iter() {
            // Skip early packet number spaces where the PTO timer hasn't fired.
            // Once the timer for one space has fired, include higher spaces. Declaring more
            // data as "lost" makes it more likely that PTO packets will include useful data.
            if pto_space.is_none() && self.pto_time(*space).map(|t| t > now).unwrap_or(true) {
                continue;
            }
            qdebug!([self], "PTO timer fired for {}", space);
            pto_space = pto_space.or(Some(*space));
            lost.extend(self.spaces[*space].pto_packets(PTO_PACKET_COUNT).cloned());
        }

        // This has to happen outside the loop. Increasing the PTO count here causes the
        // pto_time to increase which might cause PTO for later packet number spaces to not fire.
        if let Some(space) = pto_space {
            if let Some(st) = &mut self.pto_state {
                st.pto(space);
            } else {
                self.pto_state = Some(PtoState::new(space));
            }
        }
    }

    pub fn timeout(&mut self, now: Instant) -> Vec<SentPacket> {
        qtrace!([self], "timeout {:?}", now);
<<<<<<< HEAD

        let loss_delay = self.loss_delay();
        let mut lost_packets = Vec::new();
        for &sp in PNSpace::iter() {
            let first = lost_packets.len(); // The first packet lost in this space.
            self.spaces[sp].detect_lost_packets(now, loss_delay, &mut lost_packets);
            self.cc.on_packets_lost(
                now,
                self.spaces[sp].largest_acked_sent_time,
                self.rtt_vals.pto(sp),
                &lost_packets[first..],
            )
        }

        self.enable_timed_loss_detection = self.spaces.iter().any(|space| space.has_out_of_order());
        self.maybe_fire_pto(now, &mut lost_packets);
=======

        let loss_delay = self.loss_delay();
        let mut lost_packets = Vec::new();
        for space in self.spaces.iter_mut() {
            space.detect_lost_packets(now, loss_delay, &mut lost_packets);
        }
        self.enable_timed_loss_detection = self.spaces.iter().any(|space| space.has_out_of_order());
        self.maybe_pto(now, &mut lost_packets);
>>>>>>> f1b20654
        lost_packets
    }

    pub fn pto_active(&self) -> bool {
        self.pto_state.is_some()
    }

    pub fn take_pto_packet(&mut self) -> Option<PNSpace> {
        self.pto_state.as_mut().unwrap().take_packet()
    }
}

impl ::std::fmt::Display for LossRecovery {
    fn fmt(&self, f: &mut ::std::fmt::Formatter) -> ::std::fmt::Result {
        write!(f, "LossRecovery")
    }
}

#[cfg(test)]
mod tests {
    use super::*;
    use std::convert::TryInto;
    use std::time::{Duration, Instant};

    const ON_SENT_SIZE: usize = 100;

    fn assert_rtts(
        lr: &LossRecovery,
        latest_rtt: Duration,
        smoothed_rtt: Duration,
        rttvar: Duration,
        min_rtt: Duration,
    ) {
        println!(
            "rtts: {:?} {:?} {:?} {:?}",
            lr.rtt_vals.latest_rtt,
            lr.rtt_vals.smoothed_rtt,
            lr.rtt_vals.rttvar,
            lr.rtt_vals.min_rtt,
        );
        assert_eq!(lr.rtt_vals.latest_rtt, latest_rtt, "latest RTT");
        assert_eq!(lr.rtt_vals.smoothed_rtt, Some(smoothed_rtt), "smoothed RTT");
        assert_eq!(lr.rtt_vals.rttvar, rttvar, "RTT variance");
        assert_eq!(lr.rtt_vals.min_rtt, min_rtt, "min RTT");
    }

    fn assert_sent_times(
        lr: &LossRecovery,
        initial: Option<Instant>,
        handshake: Option<Instant>,
        app_data: Option<Instant>,
    ) {
        if !lr.enable_timed_loss_detection {
            return;
        }
        println!(
            "loss times: {:?} {:?} {:?}",
            lr.spaces[PNSpace::Initial].earliest_sent_time(),
            lr.spaces[PNSpace::Handshake].earliest_sent_time(),
            lr.spaces[PNSpace::ApplicationData].earliest_sent_time(),
        );
        assert_eq!(
            lr.spaces[PNSpace::Initial].earliest_sent_time(),
            initial,
            "Initial earliest sent time"
        );
        assert_eq!(
            lr.spaces[PNSpace::Handshake].earliest_sent_time(),
            handshake,
            "Handshake earliest sent time"
        );
        assert_eq!(
            lr.spaces[PNSpace::ApplicationData].earliest_sent_time(),
            app_data,
            "AppData earliest sent time"
        );
    }

    fn assert_no_sent_times(lr: &LossRecovery) {
        assert_sent_times(lr, None, None, None);
    }

    // Time in milliseconds.
    macro_rules! ms {
        ($t:expr) => {
            Duration::from_millis($t)
        };
    }

    // In most of the tests below, packets are sent at a fixed cadence, with PACING between each.
    const PACING: Duration = ms!(7);
    fn pn_time(pn: u64) -> Instant {
        ::test_fixture::now() + (PACING * pn.try_into().unwrap())
    }

    fn pace(lr: &mut LossRecovery, count: u64) {
        for pn in 0..count {
            lr.on_packet_sent(
                PNSpace::ApplicationData,
                pn,
                SentPacket::new(pn_time(pn), true, Vec::new(), ON_SENT_SIZE, true),
            );
        }
    }

    const ACK_DELAY: Duration = ms!(24);
    /// Acknowledge PN with the identified delay.
    fn ack(lr: &mut LossRecovery, pn: u64, delay: Duration) {
        lr.on_ack_received(
            PNSpace::ApplicationData,
            pn,
            vec![(pn, pn)],
            ACK_DELAY,
            pn_time(pn) + delay,
        );
    }

    #[test]
    fn initial_rtt() {
        let mut lr = LossRecovery::new();
        pace(&mut lr, 1);
        let rtt = ms!(100);
        ack(&mut lr, 0, rtt);
        assert_rtts(&lr, rtt, rtt, rtt / 2, rtt);
        assert_no_sent_times(&lr);
    }

    /// An INITIAL_RTT for using with setup_lr().
    const INITIAL_RTT: Duration = ms!(80);
    const INITIAL_RTTVAR: Duration = ms!(40);

    /// Send `n` packets (using PACING), then acknowledge the first.
    fn setup_lr(n: u64) -> LossRecovery {
        let mut lr = LossRecovery::new();
        pace(&mut lr, n);
        ack(&mut lr, 0, INITIAL_RTT);
        assert_rtts(&lr, INITIAL_RTT, INITIAL_RTT, INITIAL_RTTVAR, INITIAL_RTT);
        assert_no_sent_times(&lr);
        lr
    }

    // The ack delay is removed from any RTT estimate.
    #[test]
    fn ack_delay_adjusted() {
        let mut lr = setup_lr(2);
        ack(&mut lr, 1, INITIAL_RTT + ACK_DELAY);
        // RTT stays the same, but the RTTVAR is adjusted downwards.
        assert_rtts(
            &lr,
            INITIAL_RTT,
            INITIAL_RTT,
            INITIAL_RTTVAR * 3 / 4,
            INITIAL_RTT,
        );
        assert_no_sent_times(&lr);
    }

    // The ack delay is ignored when it would cause a sample to be less than min_rtt.
    #[test]
    fn ack_delay_ignored() {
        let mut lr = setup_lr(2);
        let extra = ms!(8);
        assert!(extra < ACK_DELAY);
        ack(&mut lr, 1, INITIAL_RTT + extra);
        let expected_rtt = INITIAL_RTT + (extra / 8);
        let expected_rttvar = (INITIAL_RTTVAR * 3 + extra) / 4;
        assert_rtts(
            &lr,
            INITIAL_RTT + extra,
            expected_rtt,
            expected_rttvar,
            INITIAL_RTT,
        );
        assert_no_sent_times(&lr);
    }

    // A lower observed RTT is used as min_rtt (and ack delay is ignored).
    #[test]
    fn reduce_min_rtt() {
        let mut lr = setup_lr(2);
        let delta = ms!(4);
        let reduced_rtt = INITIAL_RTT - delta;
        ack(&mut lr, 1, reduced_rtt);
        let expected_rtt = INITIAL_RTT - (delta / 8);
        let expected_rttvar = (INITIAL_RTTVAR * 3 + delta) / 4;
        assert_rtts(&lr, reduced_rtt, expected_rtt, expected_rttvar, reduced_rtt);
        assert_no_sent_times(&lr);
    }

    // Acknowledging something again has no effect.
    #[test]
    fn no_new_acks() {
        let mut lr = setup_lr(1);
        let check = |lr: &LossRecovery| {
            assert_rtts(&lr, INITIAL_RTT, INITIAL_RTT, INITIAL_RTTVAR, INITIAL_RTT);
            assert_no_sent_times(&lr);
        };
        check(&lr);

        ack(&mut lr, 0, ms!(1339)); // much delayed ACK
        check(&lr);

        ack(&mut lr, 0, ms!(3)); // time travel!
        check(&lr);
    }

    // Test time loss detection as part of handling a regular ACK.
    #[test]
    fn time_loss_detection_gap() {
        let mut lr = LossRecovery::new();
        // Create a single packet gap, and have pn 0 time out.
        // This can't use the default pacing, which is too tight.
        // So send two packets with 1/4 RTT between them.  Acknowledge pn 1 after 1 RTT.
        // pn 0 should then be marked lost because it is then outstanding for 5RTT/4
        // the loss time for packets is 9RTT/8.
        lr.on_packet_sent(
            PNSpace::ApplicationData,
            0,
            SentPacket::new(pn_time(0), true, Vec::new(), ON_SENT_SIZE, true),
        );
        lr.on_packet_sent(
            PNSpace::ApplicationData,
            1,
            SentPacket::new(
                pn_time(0) + INITIAL_RTT / 4,
                true,
                Vec::new(),
                ON_SENT_SIZE,
                true,
            ),
        );
        let (_, lost) = lr.on_ack_received(
            PNSpace::ApplicationData,
            1,
            vec![(1, 1)],
            ACK_DELAY,
            pn_time(0) + (INITIAL_RTT * 5 / 4),
        );
        assert_eq!(lost.len(), 1);
        assert_no_sent_times(&lr);
    }

    // Test time loss detection as part of an explicit timeout.
    #[test]
    fn time_loss_detection_timeout() {
        let mut lr = setup_lr(3);

        // We want to declare PN 2 as acknowledged before we declare PN 1 as lost.
        // For this to work, we need PACING above to be less than 1/8 of an RTT.
        let pn1_sent_time = pn_time(1);
        let pn1_loss_time = pn1_sent_time + (INITIAL_RTT * 9 / 8);
        let pn2_ack_time = pn_time(2) + INITIAL_RTT;
        assert!(pn1_loss_time > pn2_ack_time);

        let (_, lost) = lr.on_ack_received(
            PNSpace::ApplicationData,
            2,
            vec![(2, 2)],
            ACK_DELAY,
            pn2_ack_time,
        );
        assert!(lost.is_empty());
        // Run the timeout function here to force time-based loss recovery to be enabled.
        let lost = lr.timeout(pn2_ack_time);
        assert!(lost.is_empty());
        assert_sent_times(&lr, None, None, Some(pn1_sent_time));

        // After time elapses, pn 1 is marked lost.
        let callback_time = lr.next_timeout();
        assert_eq!(callback_time, Some(pn1_loss_time));
        let packets = lr.timeout(pn1_loss_time);
        assert_eq!(packets.len(), 1);
<<<<<<< HEAD
        // This checks for expiration over a zero-length interval, which
        // lets us check the loss time.
        assert!(packets[0].expired(pn1_loss_time, Duration::from_secs(0)));
=======
        assert_eq!(packets[0].time_declared_lost, callback_time);
>>>>>>> f1b20654
        assert_no_sent_times(&lr);
    }

    #[test]
    fn big_gap_loss() {
        let mut lr = setup_lr(5); // This sends packets 0-4 and acknowledges pn 0.
                                  // Acknowledge just 2-4, which will cause pn 1 to be marked as lost.
        assert_eq!(super::PACKET_THRESHOLD, 3);
        let (_, lost) = lr.on_ack_received(
            PNSpace::ApplicationData,
            4,
            vec![(4, 2)],
            ACK_DELAY,
            pn_time(4),
        );
        assert_eq!(lost.len(), 1);
    }
}<|MERGE_RESOLUTION|>--- conflicted
+++ resolved
@@ -6,14 +6,15 @@
 
 // Tracking of sent packets and detecting their loss.
 
+#![deny(clippy::pedantic)]
+
 use std::cmp::{max, min};
 use std::collections::BTreeMap;
-use std::ops::{Index, IndexMut};
 use std::time::{Duration, Instant};
 
-use smallvec::SmallVec;
-
-use neqo_common::{qdebug, qtrace};
+use smallvec::{smallvec, SmallVec};
+
+use neqo_common::{qdebug, qtrace, qwarn};
 
 use crate::cc::CongestionControl;
 use crate::crypto::CryptoRecoveryToken;
@@ -23,6 +24,7 @@
 use crate::LOCAL_IDLE_TIMEOUT;
 
 pub const GRANULARITY: Duration = Duration::from_millis(20);
+pub const MAX_ACK_DELAY: Duration = Duration::from_millis(25);
 // Defined in -recovery 6.2 as 500ms but using lower value until we have RTT
 // caching. See https://github.com/mozilla/neqo/issues/79
 const INITIAL_RTT: Duration = Duration::from_millis(100);
@@ -32,6 +34,7 @@
 const PTO_PACKET_COUNT: usize = 2;
 
 #[derive(Debug, Clone)]
+#[allow(clippy::module_name_repetitions)]
 pub enum RecoveryToken {
     Ack(AckToken),
     Stream(StreamRecoveryToken),
@@ -86,16 +89,17 @@
     fn pto(&self, pn_space: PNSpace) -> Duration {
         self.rtt()
             + max(4 * self.rttvar, GRANULARITY)
-            + if pn_space != PNSpace::ApplicationData {
+            + if pn_space == PNSpace::ApplicationData {
+                self.max_ack_delay
+            } else {
                 Duration::from_millis(0)
-            } else {
-                self.max_ack_delay
             }
     }
 }
 
-#[derive(Debug, Default)]
+#[derive(Debug)]
 pub(crate) struct LossRecoverySpace {
+    space: PNSpace,
     largest_acked: Option<u64>,
     largest_acked_sent_time: Option<Instant>,
     time_of_last_sent_ack_eliciting_packet: Option<Instant>,
@@ -105,6 +109,24 @@
 }
 
 impl LossRecoverySpace {
+    pub fn new(space: PNSpace) -> Self {
+        Self {
+            space,
+            largest_acked: None,
+            largest_acked_sent_time: None,
+            time_of_last_sent_ack_eliciting_packet: None,
+            ack_eliciting_outstanding: 0,
+            sent_packets: BTreeMap::default(),
+            out_of_order_found: false,
+        }
+    }
+
+    #[must_use]
+    pub fn space(&self) -> PNSpace {
+        self.space
+    }
+
+    #[must_use]
     pub fn earliest_sent_time(&self) -> Option<Instant> {
         // Lowest PN must have been sent earliest
         let earliest = self.sent_packets.values().next().map(|sp| sp.time_sent);
@@ -251,23 +273,9 @@
                 break;
             };
 
-<<<<<<< HEAD
             if packet.declare_lost(now) {
                 lost_pns.push(*pn);
             } else if packet.expired(now, loss_delay * 2) {
-=======
-            if packet.time_declared_lost.is_none() {
-                // Track declared-lost packets for a little while, maybe they
-                // will still show up?
-                packet.time_declared_lost = Some(now);
-
-                lost_pns.push(*pn);
-            } else if packet
-                .time_declared_lost
-                .map(|tdl| tdl + (loss_delay * 2) < now)
-                .unwrap_or(false)
-            {
->>>>>>> f1b20654
                 really_lost_pns.push(*pn);
             }
         }
@@ -280,29 +288,58 @@
     }
 }
 
-#[derive(Debug, Default)]
-pub(crate) struct LossRecoverySpaces([LossRecoverySpace; 3]);
-
-impl Index<PNSpace> for LossRecoverySpaces {
-    type Output = LossRecoverySpace;
-
-    fn index(&self, index: PNSpace) -> &Self::Output {
-        &self.0[index as usize]
-    }
-}
-
-impl IndexMut<PNSpace> for LossRecoverySpaces {
-    fn index_mut(&mut self, index: PNSpace) -> &mut Self::Output {
-        &mut self.0[index as usize]
+#[derive(Debug)]
+pub(crate) struct LossRecoverySpaces {
+    spaces: SmallVec<[LossRecoverySpace; 3]>,
+}
+
+impl LossRecoverySpaces {
+    pub fn new() -> Self {
+        Self {
+            spaces: smallvec![
+                LossRecoverySpace::new(PNSpace::ApplicationData),
+                LossRecoverySpace::new(PNSpace::Handshake),
+                LossRecoverySpace::new(PNSpace::Initial),
+            ],
+        }
+    }
+
+    fn idx(space: PNSpace) -> usize {
+        match space {
+            PNSpace::ApplicationData => 0,
+            PNSpace::Handshake => 1,
+            PNSpace::Initial => 2,
+        }
+    }
+
+    /// Drop a packet number space and return all the packets that were
+    /// outstanding, so that those can be marked as lost.
+    /// # Panics
+    /// If the space has already been removed.
+    pub fn drop_space(&mut self, space: PNSpace) -> Vec<SentPacket> {
+        debug_assert_ne!(space, PNSpace::ApplicationData);
+        debug_assert_eq!(Self::idx(space) + 1, self.spaces.len());
+        self.spaces
+            .remove(Self::idx(space))
+            .remove_ignored()
+            .collect()
+    }
+
+    pub fn get(&self, space: PNSpace) -> Option<&LossRecoverySpace> {
+        self.spaces.get(Self::idx(space))
+    }
+
+    pub fn get_mut(&mut self, space: PNSpace) -> Option<&mut LossRecoverySpace> {
+        self.spaces.get_mut(Self::idx(space))
     }
 }
 
 impl LossRecoverySpaces {
     fn iter(&self) -> impl Iterator<Item = &LossRecoverySpace> {
-        self.0.iter()
+        self.spaces.iter()
     }
     fn iter_mut(&mut self) -> impl Iterator<Item = &mut LossRecoverySpace> {
-        self.0.iter_mut()
+        self.spaces.iter_mut()
     }
 }
 
@@ -340,7 +377,7 @@
     }
 }
 
-#[derive(Debug, Default)]
+#[derive(Debug)]
 pub(crate) struct LossRecovery {
     pto_state: Option<PtoState>,
     rtt_vals: RttVals,
@@ -355,12 +392,14 @@
         Self {
             rtt_vals: RttVals {
                 min_rtt: Duration::from_secs(u64::max_value()),
-                max_ack_delay: Duration::from_millis(25),
+                max_ack_delay: MAX_ACK_DELAY,
                 latest_rtt: INITIAL_RTT,
                 ..RttVals::default()
             },
-
-            ..Self::default()
+            pto_state: None,
+            cc: CongestionControl::default(),
+            enable_timed_loss_detection: false,
+            spaces: LossRecoverySpaces::new(),
         }
     }
 
@@ -388,7 +427,10 @@
     }
 
     pub fn largest_acknowledged_pn(&self, pn_space: PNSpace) -> Option<u64> {
-        self.spaces[pn_space].largest_acked
+        self.spaces
+            .get(pn_space)
+            .map(|sp| sp.largest_acked)
+            .flatten()
     }
 
     pub fn pto(&self) -> Duration {
@@ -398,10 +440,15 @@
     pub fn drop_0rtt(&mut self) -> Vec<SentPacket> {
         // The largest acknowledged or loss_time should still be unset.
         // The client should not have received any ACK frames when it drops 0-RTT.
-        assert!(self.spaces[PNSpace::ApplicationData]
+        assert!(self
+            .spaces
+            .get(PNSpace::ApplicationData)
+            .unwrap()
             .largest_acked
             .is_none());
-        self.spaces[PNSpace::ApplicationData]
+        self.spaces
+            .get_mut(PNSpace::ApplicationData)
+            .unwrap()
             .remove_ignored()
             .inspect(|p| self.cc.discard(&p))
             .collect()
@@ -415,7 +462,10 @@
     ) {
         qdebug!([self], "packet {:?}-{} sent.", pn_space, packet_number);
         self.cc.on_packet_sent(&sent_packet);
-        self.spaces[pn_space].on_packet_sent(packet_number, sent_packet);
+        self.spaces
+            .get_mut(pn_space)
+            .unwrap()
+            .on_packet_sent(packet_number, sent_packet);
     }
 
     /// Returns (acked packets, lost packets)
@@ -434,14 +484,19 @@
             largest_acked
         );
 
-        let (acked_packets, any_ack_eliciting) = self.spaces[pn_space].remove_acked(acked_ranges);
+        let space = self.spaces.get_mut(pn_space);
+        if space.is_none() {
+            // Ignoring this space now.
+            return (Vec::new(), Vec::new());
+        }
+        let space = space.unwrap();
+        let (acked_packets, any_ack_eliciting) = space.remove_acked(acked_ranges);
         if acked_packets.is_empty() {
             // No new information.
             return (Vec::new(), Vec::new());
         }
 
         // Track largest PN acked per space
-        let space = &mut self.spaces[pn_space];
         let prev_largest_acked_sent_time = space.largest_acked_sent_time;
         if Some(largest_acked) > space.largest_acked {
             space.largest_acked = Some(largest_acked);
@@ -455,23 +510,15 @@
                 self.rtt_vals.update_rtt(latest_rtt, ack_delay);
             }
         }
-<<<<<<< HEAD
-=======
-
-        // TODO Process ECN information if present.
+        self.cc.on_packets_acked(&acked_packets);
 
         let loss_delay = self.loss_delay();
         let mut lost_packets = Vec::new();
-        self.spaces[pn_space].detect_lost_packets(now, loss_delay, &mut lost_packets);
-
-        self.pto_state = None;
-
->>>>>>> f1b20654
-        self.cc.on_packets_acked(&acked_packets);
-
-        let loss_delay = self.loss_delay();
-        let mut lost_packets = Vec::new();
-        self.spaces[pn_space].detect_lost_packets(now, loss_delay, &mut lost_packets);
+        self.spaces.get_mut(pn_space).unwrap().detect_lost_packets(
+            now,
+            loss_delay,
+            &mut lost_packets,
+        );
         // TODO Process ECN information if present.
         self.cc.on_packets_lost(
             now,
@@ -512,7 +559,7 @@
         qdebug!([self], "Reset loss recovery state for {}", space);
         // We just made progress, so discard PTO count.
         self.pto_state = None;
-        for p in self.spaces[space].remove_ignored() {
+        for p in self.spaces.drop_space(space) {
             self.cc.discard(&p);
         }
     }
@@ -529,24 +576,21 @@
             pto_time
         );
         match (loss_time, pto_time) {
-            (Some((_, loss_time)), Some((_, pto_time))) => Some(min(loss_time, pto_time)),
-            (Some((_, loss_time)), None) => Some(loss_time),
-            (None, Some((_, pto_time))) => Some(pto_time),
+            (Some(loss_time), Some(pto_time)) => Some(min(loss_time, pto_time)),
+            (Some(loss_time), None) => Some(loss_time),
+            (None, Some(pto_time)) => Some(pto_time),
             _ => None,
         }
     }
 
     /// Find when the earliest sent packet should be considered lost.
-    fn earliest_loss_time(&self) -> Option<(PNSpace, Instant)> {
+    fn earliest_loss_time(&self) -> Option<Instant> {
         if self.enable_timed_loss_detection {
-            PNSpace::iter()
-                .filter_map(|&spc| {
-                    self.spaces[spc]
-                        .earliest_sent_time()
-                        .map(|time| (spc, time))
-                })
-                .min_by_key(|&(_, time)| time)
-                .map(|(spc, val)| (spc, val + self.loss_delay()))
+            self.spaces
+                .iter()
+                .filter_map(|space| space.earliest_sent_time())
+                .min()
+                .map(|val| val + self.loss_delay())
         } else {
             None
         }
@@ -560,101 +604,82 @@
     }
 
     // Calculate PTO time for the given space.
-    fn pto_time(&self, space: PNSpace) -> Option<Instant> {
-        self.spaces[space]
-            .time_of_last_sent_ack_eliciting_packet()
-            .map(|t| {
+    fn pto_time(&self, pn_space: PNSpace) -> Option<Instant> {
+        if let Some(space) = self.spaces.get(pn_space) {
+            space.time_of_last_sent_ack_eliciting_packet().map(|t| {
                 t + self
                     .rtt_vals
-                    .pto(space)
+                    .pto(pn_space)
                     .checked_mul(1 << self.pto_state.as_ref().map_or(0, |p| p.count))
                     .unwrap_or(LOCAL_IDLE_TIMEOUT * 2)
             })
-    }
-
-    /// Find when the last ack eliciting packet was sent.
-    fn earliest_pto(&self) -> Option<(PNSpace, Instant)> {
-        match (
-            self.pto_time(PNSpace::Initial),
-            self.pto_time(PNSpace::Handshake),
-        ) {
-            (Some(initial_pto), Some(handshake_pto)) => {
-                if initial_pto <= handshake_pto {
-                    Some((PNSpace::Initial, initial_pto))
-                } else {
-                    Some((PNSpace::Handshake, handshake_pto))
-                }
-            }
-            (Some(initial_pto), None) => Some((PNSpace::Initial, initial_pto)),
-            (None, Some(handshake_pto)) => Some((PNSpace::Handshake, handshake_pto)),
-            _ => self
-                .pto_time(PNSpace::ApplicationData)
-                .map(|t| (PNSpace::ApplicationData, t)),
-        }
+        } else {
+            None
+        }
+    }
+
+    /// Find the earliest PTO time for all active packet number spaces.
+    /// On
+    fn earliest_pto(&self) -> Option<Instant> {
+        self.pto_time(PNSpace::Initial)
+            .iter()
+            .chain(self.pto_time(PNSpace::Handshake).iter())
+            .min()
+            .cloned()
+            .or_else(|| self.pto_time(PNSpace::ApplicationData))
     }
 
     /// This checks whether the PTO timer has fired and fires it if needed.
     /// When it has, mark a few packets as "lost" for the purposes of having frames
     /// regenerated in subsequent packets.  The packets aren't truly lost, so
     /// we have to clone the `SentPacket` instance.
-<<<<<<< HEAD
     fn maybe_fire_pto(&mut self, now: Instant, lost: &mut Vec<SentPacket>) {
-=======
-    fn maybe_pto(&mut self, now: Instant, lost: &mut Vec<SentPacket>) {
->>>>>>> f1b20654
         let mut pto_space = None;
-        for space in PNSpace::iter() {
+        for pn_space in PNSpace::iter() {
             // Skip early packet number spaces where the PTO timer hasn't fired.
             // Once the timer for one space has fired, include higher spaces. Declaring more
             // data as "lost" makes it more likely that PTO packets will include useful data.
-            if pto_space.is_none() && self.pto_time(*space).map(|t| t > now).unwrap_or(true) {
+            if pto_space.is_none() && self.pto_time(*pn_space).map(|t| t > now).unwrap_or(true) {
                 continue;
             }
-            qdebug!([self], "PTO timer fired for {}", space);
-            pto_space = pto_space.or(Some(*space));
-            lost.extend(self.spaces[*space].pto_packets(PTO_PACKET_COUNT).cloned());
+            qdebug!([self], "PTO timer fired for {}", pn_space);
+            if let Some(space) = self.spaces.get_mut(*pn_space) {
+                pto_space = pto_space.or(Some(*pn_space));
+                lost.extend(space.pto_packets(PTO_PACKET_COUNT).cloned());
+            } else {
+                qwarn!([self], "PTO timer for dropped space {}", pn_space);
+            }
         }
 
         // This has to happen outside the loop. Increasing the PTO count here causes the
         // pto_time to increase which might cause PTO for later packet number spaces to not fire.
-        if let Some(space) = pto_space {
+        if let Some(pn_space) = pto_space {
             if let Some(st) = &mut self.pto_state {
-                st.pto(space);
+                st.pto(pn_space);
             } else {
-                self.pto_state = Some(PtoState::new(space));
+                self.pto_state = Some(PtoState::new(pn_space));
             }
         }
     }
 
     pub fn timeout(&mut self, now: Instant) -> Vec<SentPacket> {
         qtrace!([self], "timeout {:?}", now);
-<<<<<<< HEAD
-
-        let loss_delay = self.loss_delay();
-        let mut lost_packets = Vec::new();
-        for &sp in PNSpace::iter() {
-            let first = lost_packets.len(); // The first packet lost in this space.
-            self.spaces[sp].detect_lost_packets(now, loss_delay, &mut lost_packets);
-            self.cc.on_packets_lost(
-                now,
-                self.spaces[sp].largest_acked_sent_time,
-                self.rtt_vals.pto(sp),
-                &lost_packets[first..],
-            )
-        }
-
-        self.enable_timed_loss_detection = self.spaces.iter().any(|space| space.has_out_of_order());
-        self.maybe_fire_pto(now, &mut lost_packets);
-=======
 
         let loss_delay = self.loss_delay();
         let mut lost_packets = Vec::new();
         for space in self.spaces.iter_mut() {
+            let first = lost_packets.len(); // The first packet lost in this space.
             space.detect_lost_packets(now, loss_delay, &mut lost_packets);
-        }
+            self.cc.on_packets_lost(
+                now,
+                space.largest_acked_sent_time,
+                self.rtt_vals.pto(space.space()),
+                &lost_packets[first..],
+            )
+        }
+
         self.enable_timed_loss_detection = self.spaces.iter().any(|space| space.has_out_of_order());
-        self.maybe_pto(now, &mut lost_packets);
->>>>>>> f1b20654
+        self.maybe_fire_pto(now, &mut lost_packets);
         lost_packets
     }
 
@@ -710,24 +735,26 @@
         if !lr.enable_timed_loss_detection {
             return;
         }
+        let est = |sp| {
+            lr.spaces
+                .get(sp)
+                .map(|space| space.earliest_sent_time())
+                .flatten()
+        };
         println!(
             "loss times: {:?} {:?} {:?}",
-            lr.spaces[PNSpace::Initial].earliest_sent_time(),
-            lr.spaces[PNSpace::Handshake].earliest_sent_time(),
-            lr.spaces[PNSpace::ApplicationData].earliest_sent_time(),
-        );
+            est(PNSpace::Initial),
+            est(PNSpace::Handshake),
+            est(PNSpace::ApplicationData),
+        );
+        assert_eq!(est(PNSpace::Initial), initial, "Initial earliest sent time");
         assert_eq!(
-            lr.spaces[PNSpace::Initial].earliest_sent_time(),
-            initial,
-            "Initial earliest sent time"
-        );
-        assert_eq!(
-            lr.spaces[PNSpace::Handshake].earliest_sent_time(),
+            est(PNSpace::Handshake),
             handshake,
             "Handshake earliest sent time"
         );
         assert_eq!(
-            lr.spaces[PNSpace::ApplicationData].earliest_sent_time(),
+            est(PNSpace::ApplicationData),
             app_data,
             "AppData earliest sent time"
         );
@@ -927,13 +954,8 @@
         assert_eq!(callback_time, Some(pn1_loss_time));
         let packets = lr.timeout(pn1_loss_time);
         assert_eq!(packets.len(), 1);
-<<<<<<< HEAD
-        // This checks for expiration over a zero-length interval, which
-        // lets us check the loss time.
+        // Checking for expiration with zero delay lets us check the loss time.
         assert!(packets[0].expired(pn1_loss_time, Duration::from_secs(0)));
-=======
-        assert_eq!(packets[0].time_declared_lost, callback_time);
->>>>>>> f1b20654
         assert_no_sent_times(&lr);
     }
 
