// Licensed under the Apache License, Version 2.0 <LICENSE-APACHE or
// http://www.apache.org/licenses/LICENSE-2.0> or the MIT license
// <LICENSE-MIT or http://opensource.org/licenses/MIT>, at your
// option. This file may not be copied, modified, or distributed
// except according to those terms.

// The class implementing a QUIC connection.

use std::cell::RefCell;
use std::cmp::{max, min, Ordering};
use std::collections::HashMap;
use std::convert::TryFrom;
use std::fmt::{self, Debug};
use std::mem;
use std::net::SocketAddr;
use std::rc::Rc;
use std::time::{Duration, Instant};

use smallvec::SmallVec;

use neqo_common::{
    hex, hex_snip_middle, qdebug, qerror, qinfo, qlog::NeqoQlog, qtrace, qwarn, Datagram, Decoder,
    Encoder, Role,
};
use neqo_crypto::agent::CertificateInfo;
use neqo_crypto::{
    Agent, AntiReplay, AuthenticationStatus, Cipher, Client, HandshakeState, SecretAgentInfo,
    Server, ZeroRttChecker,
};

use crate::cid::{ConnectionId, ConnectionIdDecoder, ConnectionIdManager, ConnectionIdRef};
use crate::crypto::{Crypto, CryptoDxState};
use crate::dump::*;
use crate::events::{ConnectionEvent, ConnectionEvents};
use crate::flow_mgr::FlowMgr;
use crate::frame::{
    AckRange, CloseError, Frame, FrameType, StreamType, FRAME_TYPE_CONNECTION_CLOSE_APPLICATION,
    FRAME_TYPE_CONNECTION_CLOSE_TRANSPORT,
};
use crate::packet::{
    DecryptedPacket, PacketBuilder, PacketNumber, PacketType, PublicPacket, QuicVersion,
};
use crate::path::Path;
use crate::qlog;
use crate::recovery::{LossRecovery, RecoveryToken, SendProfile, GRANULARITY};
use crate::recv_stream::{RecvStream, RecvStreams, RECV_BUFFER_SIZE};
use crate::send_stream::{SendStream, SendStreams};
use crate::stats::Stats;
use crate::stream_id::{StreamId, StreamIndex, StreamIndexes};
use crate::tparams::{
    self, TransportParameter, TransportParameterId, TransportParameters, TransportParametersHandler,
};
use crate::tracking::{AckTracker, PNSpace, SentPacket};
use crate::{AppError, ConnectionError, Error, Res, LOCAL_IDLE_TIMEOUT};

#[derive(Debug, Default)]
struct Packet(Vec<u8>);

pub const LOCAL_STREAM_LIMIT_BIDI: u64 = 16;
pub const LOCAL_STREAM_LIMIT_UNI: u64 = 16;

const LOCAL_MAX_DATA: u64 = 0x3FFF_FFFF_FFFF_FFFF; // 2^62-1

#[derive(Clone, Debug, PartialEq, Ord, Eq)]
/// The state of the Connection.
pub enum State {
    Init,
    WaitInitial,
    Handshaking,
    Connected,
    Confirmed,
    Closing {
        error: ConnectionError,
        timeout: Instant,
    },
    Draining {
        error: ConnectionError,
        timeout: Instant,
    },
    Closed(ConnectionError),
}

impl State {
    #[must_use]
    pub fn connected(&self) -> bool {
        matches!(self, Self::Connected | Self::Confirmed)
    }

    #[must_use]
    pub fn closed(&self) -> bool {
        matches!(self, Self::Closing { .. } | Self::Draining { .. } | Self::Closed(_))
    }
}

// Implement Ord so that we can enforce monotonic state progression.
impl PartialOrd for State {
    #[allow(clippy::match_same_arms)] // Lint bug: rust-lang/rust-clippy#860
    fn partial_cmp(&self, other: &Self) -> Option<Ordering> {
        if mem::discriminant(self) == mem::discriminant(other) {
            return Some(Ordering::Equal);
        }
        Some(match (self, other) {
            (Self::Init, _) => Ordering::Less,
            (_, Self::Init) => Ordering::Greater,
            (Self::WaitInitial, _) => Ordering::Less,
            (_, Self::WaitInitial) => Ordering::Greater,
            (Self::Handshaking, _) => Ordering::Less,
            (_, Self::Handshaking) => Ordering::Greater,
            (Self::Connected, _) => Ordering::Less,
            (_, Self::Connected) => Ordering::Greater,
            (Self::Confirmed, _) => Ordering::Less,
            (_, Self::Confirmed) => Ordering::Greater,
            (Self::Closing { .. }, _) => Ordering::Less,
            (_, Self::Closing { .. }) => Ordering::Greater,
            (Self::Draining { .. }, _) => Ordering::Less,
            (_, Self::Draining { .. }) => Ordering::Greater,
            (Self::Closed(_), _) => unreachable!(),
        })
    }
}

#[derive(Debug, PartialEq, Eq)]
pub enum ZeroRttState {
    Init,
    Sending,
    AcceptedClient,
    AcceptedServer,
    Rejected,
}

#[derive(Clone, Debug, PartialEq)]
/// Type returned from process() and `process_output()`. Users are required to
/// call these repeatedly until `Callback` or `None` is returned.
pub enum Output {
    /// Connection requires no action.
    None,
    /// Connection requires the datagram be sent.
    Datagram(Datagram),
    /// Connection requires `process_input()` be called when the `Duration`
    /// elapses.
    Callback(Duration),
}

impl Output {
    /// Convert into an `Option<Datagram>`.
    #[must_use]
    pub fn dgram(self) -> Option<Datagram> {
        match self {
            Self::Datagram(dg) => Some(dg),
            _ => None,
        }
    }

    /// Get a reference to the Datagram, if any.
    pub fn as_dgram_ref(&self) -> Option<&Datagram> {
        match self {
            Self::Datagram(dg) => Some(dg),
            _ => None,
        }
    }

    /// Ask how long the caller should wait before calling back.
    #[must_use]
    pub fn callback(&self) -> Duration {
        match self {
            Self::Callback(t) => *t,
            _ => Duration::new(0, 0),
        }
    }
}

/// Used by inner functions like Connection::output.
enum SendOption {
    /// Yes, please send this datagram.
    Yes(Datagram),
    /// Don't send.  If this was blocked on the pacer (the arg is true).
    No(bool),
}

impl Default for SendOption {
    fn default() -> Self {
        Self::No(false)
    }
}

/// Alias the common form for ConnectionIdManager.
type CidMgr = Rc<RefCell<dyn ConnectionIdManager>>;

/// An FixedConnectionIdManager produces random connection IDs of a fixed length.
pub struct FixedConnectionIdManager {
    len: usize,
}
impl FixedConnectionIdManager {
    pub fn new(len: usize) -> Self {
        Self { len }
    }
}
impl ConnectionIdDecoder for FixedConnectionIdManager {
    fn decode_cid<'a>(&self, dec: &mut Decoder<'a>) -> Option<ConnectionIdRef<'a>> {
        dec.decode(self.len).map(ConnectionIdRef::from)
    }
}
impl ConnectionIdManager for FixedConnectionIdManager {
    fn generate_cid(&mut self) -> ConnectionId {
        ConnectionId::generate(self.len)
    }
    fn as_decoder(&self) -> &dyn ConnectionIdDecoder {
        self
    }
}

struct RetryInfo {
    token: Vec<u8>,
    retry_source_cid: ConnectionId,
}

impl RetryInfo {
    fn new(retry_source_cid: ConnectionId, token: Vec<u8>) -> Self {
        Self {
            token,
            retry_source_cid,
        }
    }
}

#[derive(Debug, Clone)]
/// There's a little bit of different behavior for resetting idle timeout. See
/// -transport 10.2 ("Idle Timeout").
enum IdleTimeoutState {
    Init,
    New(Instant),
    PacketReceived(Instant),
    AckElicitingPacketSent(Instant),
}

#[derive(Debug, Clone)]
/// There's a little bit of different behavior for resetting idle timeout. See
/// -transport 10.2 ("Idle Timeout").
struct IdleTimeout {
    timeout: Duration,
    state: IdleTimeoutState,
}

impl Default for IdleTimeout {
    fn default() -> Self {
        Self {
            timeout: LOCAL_IDLE_TIMEOUT,
            state: IdleTimeoutState::Init,
        }
    }
}

impl IdleTimeout {
    pub fn set_peer_timeout(&mut self, peer_timeout: Duration) {
        self.timeout = min(self.timeout, peer_timeout);
    }

    pub fn expiry(&mut self, now: Instant, pto: Duration) -> Instant {
        let start = match self.state {
            IdleTimeoutState::Init => {
                self.state = IdleTimeoutState::New(now);
                now
            }
            IdleTimeoutState::New(t)
            | IdleTimeoutState::PacketReceived(t)
            | IdleTimeoutState::AckElicitingPacketSent(t) => t,
        };
        start + max(self.timeout, pto * 3)
    }

    fn on_packet_sent(&mut self, now: Instant) {
        // Only reset idle timeout if we've received a packet since the last
        // time we reset the timeout here.
        match self.state {
            IdleTimeoutState::AckElicitingPacketSent(_) => {}
            IdleTimeoutState::Init
            | IdleTimeoutState::New(_)
            | IdleTimeoutState::PacketReceived(_) => {
                self.state = IdleTimeoutState::AckElicitingPacketSent(now);
            }
        }
    }

    fn on_packet_received(&mut self, now: Instant) {
        self.state = IdleTimeoutState::PacketReceived(now);
    }

    pub fn expired(&mut self, now: Instant, pto: Duration) -> bool {
        now >= self.expiry(now, pto)
    }
}

/// `StateSignaling` manages whether we need to send HANDSHAKE_DONE and CONNECTION_CLOSE.
/// Valid state transitions are:
/// * Idle -> HandshakeDone: at the server when the handshake completes
/// * HandshakeDone -> Idle: when a HANDSHAKE_DONE frame is sent
/// * Idle/HandshakeDone -> Closing/Draining: when closing or draining
/// * Closing/Draining -> CloseSent: after sending CONNECTION_CLOSE
/// * CloseSent -> Closing: any time a new CONNECTION_CLOSE is needed
/// * -> Reset: from any state in case of a stateless reset
#[derive(Debug, Clone, PartialEq)]
enum StateSignaling {
    Idle,
    HandshakeDone,
    /// These states save the frame that needs to be sent.
    Closing(Frame),
    Draining(Frame),
    /// This state saves the frame that might need to be sent again.
    /// If it is `None`, then we are draining and don't send.
    CloseSent(Option<Frame>),
    Reset,
}

impl StateSignaling {
    pub fn handshake_done(&mut self) {
        if *self != Self::Idle {
            debug_assert!(false, "StateSignaling must be in Idle state.");
            return;
        }
        *self = Self::HandshakeDone
    }

    pub fn send_done(&mut self) -> Option<(Frame, Option<RecoveryToken>)> {
        if *self == Self::HandshakeDone {
            *self = Self::Idle;
            Some((Frame::HandshakeDone, Some(RecoveryToken::HandshakeDone)))
        } else {
            None
        }
    }

    fn make_close_frame(
        error: ConnectionError,
        frame_type: FrameType,
        message: impl AsRef<str>,
    ) -> Frame {
        let reason_phrase = message.as_ref().as_bytes().to_owned();
        Frame::ConnectionClose {
            error_code: CloseError::from(error),
            frame_type,
            reason_phrase,
        }
    }

    pub fn close(
        &mut self,
        error: ConnectionError,
        frame_type: FrameType,
        message: impl AsRef<str>,
    ) {
        if *self != Self::Reset {
            *self = Self::Closing(Self::make_close_frame(error, frame_type, message));
        }
    }

    pub fn drain(
        &mut self,
        error: ConnectionError,
        frame_type: FrameType,
        message: impl AsRef<str>,
    ) {
        if *self != Self::Reset {
            *self = Self::Draining(Self::make_close_frame(error, frame_type, message));
        }
    }

    /// If a close is pending, take a frame.
    pub fn close_frame(&mut self) -> Option<Frame> {
        match self {
            Self::Closing(frame) => {
                // When we are closing, we might need to send the close frame again.
                let frame = mem::replace(frame, Frame::Padding);
                *self = Self::CloseSent(Some(frame.clone()));
                Some(frame)
            }
            Self::Draining(frame) => {
                // When we are draining, just send once.
                let frame = mem::replace(frame, Frame::Padding);
                *self = Self::CloseSent(None);
                Some(frame)
            }
            _ => None,
        }
    }

    /// If a close can be sent again, prepare to send it again.
    pub fn send_close(&mut self) {
        if let Self::CloseSent(Some(frame)) = self {
            let frame = mem::replace(frame, Frame::Padding);
            *self = Self::Closing(frame);
        }
    }

    /// We just got a stateless reset.  Terminate.
    pub fn reset(&mut self) {
        *self = Self::Reset;
    }
}

/// A QUIC Connection
///
/// First, create a new connection using `new_client()` or `new_server()`.
///
/// For the life of the connection, handle activity in the following manner:
/// 1. Perform operations using the `stream_*()` methods.
/// 1. Call `process_input()` when a datagram is received or the timer
/// expires. Obtain information on connection state changes by checking
/// `events()`.
/// 1. Having completed handling current activity, repeatedly call
/// `process_output()` for packets to send, until it returns `Output::Callback`
/// or `Output::None`.
///
/// After the connection is closed (either by calling `close()` or by the
/// remote) continue processing until `state()` returns `Closed`.
pub struct Connection {
    role: Role,
    state: State,
    tps: Rc<RefCell<TransportParametersHandler>>,
    /// What we are doing with 0-RTT.
    zero_rtt_state: ZeroRttState,
    /// This object will generate connection IDs for the connection.
    cid_manager: CidMgr,
    /// Network paths.  Right now, this tracks at most one path, so it uses `Option`.
    path: Option<Path>,
    /// The connection IDs that we will accept.
    /// This includes any we advertise in NEW_CONNECTION_ID that haven't been bound to a path yet.
    /// During the handshake at the server, it also includes the randomized DCID pick by the client.
    valid_cids: Vec<ConnectionId>,
    retry_info: Option<RetryInfo>,

    /// Since we need to communicate this to our peer in tparams, setting this
    /// value is part of constructing the struct.
    local_initial_source_cid: ConnectionId,
    /// Checked against tparam value from peer
    remote_initial_source_cid: Option<ConnectionId>,
    /// Checked against tparam value from peer
    remote_original_destination_cid: Option<ConnectionId>,

    /// We sometimes save a datagram (just one) against the possibility that keys
    /// will later become available.
    /// One example of this is the case where a Handshake packet containing a
    /// certificate is received coalesced with a 1-RTT packet.  The certificate
    /// might need to authenticated by the application before the 1-RTT packet can
    /// be processed.
    /// The boolean indicates whether processing should be deferred: after saving,
    /// we usually immediately try to process this, but that won't work until after
    /// returning to the application.
    saved_datagram: Option<(Datagram, bool)>,

    pub(crate) crypto: Crypto,
    pub(crate) acks: AckTracker,
    idle_timeout: IdleTimeout,
    pub(crate) indexes: StreamIndexes,
    connection_ids: HashMap<u64, (Vec<u8>, [u8; 16])>, // (sequence number, (connection id, reset token))
    pub(crate) send_streams: SendStreams,
    pub(crate) recv_streams: RecvStreams,
    pub(crate) flow_mgr: Rc<RefCell<FlowMgr>>,
    state_signaling: StateSignaling,
    loss_recovery: LossRecovery,
    events: ConnectionEvents,
    token: Option<Vec<u8>>,
    stats: Stats,
    qlog: NeqoQlog,

    quic_version: QuicVersion,
}

impl Debug for Connection {
    fn fmt(&self, f: &mut fmt::Formatter) -> fmt::Result {
        write!(
            f,
            "{:?} Connection: {:?} {:?}",
            self.role, self.state, self.path
        )
    }
}

impl Connection {
    /// Create a new QUIC connection with Client role.
    pub fn new_client(
        server_name: &str,
        protocols: &[impl AsRef<str>],
        cid_manager: CidMgr,
        local_addr: SocketAddr,
        remote_addr: SocketAddr,
        quic_version: QuicVersion,
    ) -> Res<Self> {
        let dcid = ConnectionId::generate_initial();
        let mut c = Self::new(
            Role::Client,
            Client::new(server_name)?.into(),
            cid_manager,
            protocols,
            None,
            quic_version,
        )?;
        c.crypto.states.init(quic_version, Role::Client, &dcid);
        c.remote_original_destination_cid = Some(dcid);
        c.initialize_path(local_addr, remote_addr);
        Ok(c)
    }

    /// Create a new QUIC connection with Server role.
    pub fn new_server(
        certs: &[impl AsRef<str>],
        protocols: &[impl AsRef<str>],
        cid_manager: CidMgr,
        quic_version: QuicVersion,
    ) -> Res<Self> {
        Self::new(
            Role::Server,
            Server::new(certs)?.into(),
            cid_manager,
            protocols,
            None,
            quic_version,
        )
    }

    pub fn server_enable_0rtt(
        &mut self,
        anti_replay: &AntiReplay,
        zero_rtt_checker: impl ZeroRttChecker + 'static,
    ) -> Res<()> {
        self.crypto
            .server_enable_0rtt(self.tps.clone(), anti_replay, zero_rtt_checker)
    }

    fn set_tp_defaults(tps: &mut TransportParameters) {
        tps.set_integer(
            tparams::INITIAL_MAX_STREAM_DATA_BIDI_LOCAL,
            u64::try_from(RECV_BUFFER_SIZE).unwrap(),
        );
        tps.set_integer(
            tparams::INITIAL_MAX_STREAM_DATA_BIDI_REMOTE,
            u64::try_from(RECV_BUFFER_SIZE).unwrap(),
        );
        tps.set_integer(
            tparams::INITIAL_MAX_STREAM_DATA_UNI,
            u64::try_from(RECV_BUFFER_SIZE).unwrap(),
        );
        tps.set_integer(tparams::INITIAL_MAX_STREAMS_BIDI, LOCAL_STREAM_LIMIT_BIDI);
        tps.set_integer(tparams::INITIAL_MAX_STREAMS_UNI, LOCAL_STREAM_LIMIT_UNI);
        tps.set_integer(tparams::INITIAL_MAX_DATA, LOCAL_MAX_DATA);
        tps.set_integer(
            tparams::IDLE_TIMEOUT,
            u64::try_from(LOCAL_IDLE_TIMEOUT.as_millis()).unwrap(),
        );
        tps.set_empty(tparams::DISABLE_MIGRATION);
    }

    fn new(
        role: Role,
        agent: Agent,
        cid_manager: CidMgr,
        protocols: &[impl AsRef<str>],
        path: Option<Path>,
        quic_version: QuicVersion,
    ) -> Res<Self> {
        let tphandler = Rc::new(RefCell::new(TransportParametersHandler::default()));
        Self::set_tp_defaults(&mut tphandler.borrow_mut().local);
        let local_initial_source_cid = cid_manager.borrow_mut().generate_cid();
        tphandler.borrow_mut().local.set_bytes(
            tparams::INITIAL_SOURCE_CONNECTION_ID,
            local_initial_source_cid.to_vec(),
        );

        let crypto = Crypto::new(agent, protocols, tphandler.clone())?;

        let mut c = Self {
            role,
            state: State::Init,
            cid_manager,
            path,
            valid_cids: Vec::new(),
            tps: tphandler,
            zero_rtt_state: ZeroRttState::Init,
            retry_info: None,
            local_initial_source_cid,
            remote_initial_source_cid: None,
            remote_original_destination_cid: None,
            saved_datagram: None,
            crypto,
            acks: AckTracker::default(),
            idle_timeout: IdleTimeout::default(),
            indexes: StreamIndexes::new(),
            connection_ids: HashMap::new(),
            send_streams: SendStreams::default(),
            recv_streams: RecvStreams::default(),
            flow_mgr: Rc::new(RefCell::new(FlowMgr::default())),
            state_signaling: StateSignaling::Idle,
            loss_recovery: LossRecovery::new(),
            events: ConnectionEvents::default(),
            token: None,
            stats: Stats::default(),
            qlog: NeqoQlog::disabled(),
            quic_version,
        };
        c.stats.init(format!("{}", c));
        Ok(c)
    }

    /// Get the local path.
    pub fn path(&self) -> Option<&Path> {
        self.path.as_ref()
    }

    /// Set or clear the qlog for this connection.
    pub fn set_qlog(&mut self, qlog: NeqoQlog) {
        self.loss_recovery.set_qlog(qlog.clone());
        self.qlog = qlog;
    }

    /// Get the qlog (if any) for this connection.
    pub fn qlog_mut(&mut self) -> &mut NeqoQlog {
        &mut self.qlog
    }

    /// Set a local transport parameter, possibly overriding a default value.
    pub fn set_local_tparam(&self, tp: TransportParameterId, value: TransportParameter) -> Res<()> {
        if *self.state() == State::Init {
            self.tps.borrow_mut().local.set(tp, value);
            Ok(())
        } else {
            qerror!("Current state: {:?}", self.state());
            qerror!("Cannot set local tparam when not in an initial connection state.");
            Err(Error::ConnectionState)
        }
    }

    /// `odcid` is their original choice for our CID, which we get from the Retry token.
    /// `remote_cid` is the value from the Source Connection ID field of
    ///   an incoming packet: what the peer wants us to use now.
    /// `retry_cid` is what we asked them to use when we sent the Retry.
    pub(crate) fn set_retry_cids(
        &mut self,
        odcid: ConnectionId,
        remote_cid: ConnectionId,
        retry_cid: ConnectionId,
    ) {
        debug_assert_eq!(self.role, Role::Server);
        qtrace!(
            [self],
            "Retry CIDs: odcid={} remote={} retry={}",
            odcid,
            remote_cid,
            retry_cid
        );
        // We advertise "our" choices in transport parameters.
        let local_tps = &mut self.tps.borrow_mut().local;
        local_tps.set_bytes(tparams::ORIGINAL_DESTINATION_CONNECTION_ID, odcid.to_vec());
        local_tps.set_bytes(tparams::RETRY_SOURCE_CONNECTION_ID, retry_cid.to_vec());

        // ...and save their choices for later validation.
        self.remote_initial_source_cid = Some(remote_cid);
    }

    fn retry_sent(&self) -> bool {
        self.tps
            .borrow()
            .local
            .get_bytes(tparams::RETRY_SOURCE_CONNECTION_ID)
            .is_some()
    }

    /// Set ALPN preferences. Strings that appear earlier in the list are given
    /// higher preference.
    pub fn set_alpn(&mut self, protocols: &[impl AsRef<str>]) -> Res<()> {
        self.crypto.tls.set_alpn(protocols)?;
        Ok(())
    }

    /// Enable a set of ciphers.
    pub fn set_ciphers(&mut self, ciphers: &[Cipher]) -> Res<()> {
        if self.state != State::Init {
            qerror!([self], "Cannot enable ciphers in state {:?}", self.state);
            return Err(Error::ConnectionState);
        }
        self.crypto.tls.set_ciphers(ciphers)?;
        Ok(())
    }

    /// Access the latest resumption token on the connection.
    pub fn resumption_token(&self) -> Option<Vec<u8>> {
        if self.state < State::Connected {
            return None;
        }
        match self.crypto.tls {
            Agent::Client(ref c) => match c.resumption_token() {
                Some(ref t) => {
                    qtrace!("TLS token {}", hex(&t));
                    let mut enc = Encoder::default();
                    let rtt = self.loss_recovery.rtt();
                    let rtt = u64::try_from(rtt.as_millis()).unwrap_or(0);
                    enc.encode_varint(rtt);
                    enc.encode_vvec_with(|enc_inner| {
                        self.tps
                            .borrow()
                            .remote
                            .as_ref()
                            .expect("should have transport parameters")
                            .encode(enc_inner);
                    });
                    enc.encode(&t[..]);
                    qinfo!("resumption token {}", hex_snip_middle(&enc[..]));
                    Some(enc.into())
                }
                None => None,
            },
            Agent::Server(_) => None,
        }
    }

    /// Enable resumption, using a token previously provided.
    /// This can only be called once and only on the client.
    /// After calling the function, it should be possible to attempt 0-RTT
    /// if the token supports that.
    pub fn set_resumption_token(&mut self, now: Instant, token: &[u8]) -> Res<()> {
        if self.state != State::Init {
            qerror!([self], "set token in state {:?}", self.state);
            return Err(Error::ConnectionState);
        }
        qinfo!([self], "resumption token {}", hex_snip_middle(token));
        let mut dec = Decoder::from(token);

        let smoothed_rtt = match dec.decode_varint() {
            Some(v) => Duration::from_millis(v),
            _ => return Err(Error::InvalidResumptionToken),
        };

        let tp_slice = match dec.decode_vvec() {
            Some(v) => v,
            _ => return Err(Error::InvalidResumptionToken),
        };
        qtrace!([self], "  transport parameters {}", hex(&tp_slice));
        let mut dec_tp = Decoder::from(tp_slice);
        let tp =
            TransportParameters::decode(&mut dec_tp).map_err(|_| Error::InvalidResumptionToken)?;

        let tok = dec.decode_remainder();
        qtrace!([self], "  TLS token {}", hex(&tok));
        match self.crypto.tls {
            Agent::Client(ref mut c) => {
                let res = c.set_resumption_token(&tok);
                if let Err(e) = res {
                    self.absorb_error::<Error>(now, Err(Error::CryptoError(e)));
                    return Ok(());
                }
            }
            Agent::Server(_) => return Err(Error::WrongRole),
        }

        self.tps.borrow_mut().remote_0rtt = Some(tp);

        if smoothed_rtt > GRANULARITY {
            self.loss_recovery.set_initial_rtt(smoothed_rtt);
        }
        self.set_initial_limits();
        // Start up TLS, which has the effect of setting up all the necessary
        // state for 0-RTT.  This only stages the CRYPTO frames.
        let res = self.client_start(now);
        self.absorb_error(now, res);
        Ok(())
    }

    /// Send a TLS session ticket.
    pub fn send_ticket(&mut self, now: Instant, extra: &[u8]) -> Res<()> {
        let tps = &self.tps;
        match self.crypto.tls {
            Agent::Server(ref mut s) => {
                let mut enc = Encoder::default();
                enc.encode_vvec_with(|mut enc_inner| {
                    tps.borrow().local.encode(&mut enc_inner);
                });
                enc.encode(extra);
                let records = s.send_ticket(now, &enc)?;
                qinfo!([self], "send session ticket {}", hex(&enc));
                self.crypto.buffer_records(records)?;
                Ok(())
            }
            Agent::Client(_) => Err(Error::WrongRole),
        }
    }

    pub fn tls_info(&self) -> Option<&SecretAgentInfo> {
        self.crypto.tls.info()
    }

    /// Get the peer's certificate chain and other info.
    pub fn peer_certificate(&self) -> Option<CertificateInfo> {
        self.crypto.tls.peer_certificate()
    }

    /// Call by application when the peer cert has been verified
    pub fn authenticated(&mut self, status: AuthenticationStatus, now: Instant) {
        qinfo!([self], "Authenticated {:?}", status);
        self.crypto.tls.authenticated(status);
        let res = self.handshake(now, PNSpace::Handshake, None);
        self.absorb_error(now, res);
        // Try to handle packets that couldn't be processed before.
        self.process_saved(now, true);
    }

    /// Get the role of the connection.
    pub fn role(&self) -> Role {
        self.role
    }

    /// Get the state of the connection.
    pub fn state(&self) -> &State {
        &self.state
    }

    /// Get the 0-RTT state of the connection.
    pub fn zero_rtt_state(&self) -> &ZeroRttState {
        &self.zero_rtt_state
    }

    /// Get collected statistics.
    pub fn stats(&self) -> &Stats {
        &self.stats
    }

    // This function wraps a call to another function and sets the connection state
    // properly if that call fails.
    fn capture_error<T>(&mut self, now: Instant, frame_type: FrameType, res: Res<T>) -> Res<T> {
        if let Err(v) = &res {
            #[cfg(debug_assertions)]
            let msg = format!("{:?}", v);
            #[cfg(not(debug_assertions))]
            let msg = "";
            let error = ConnectionError::Transport(v.clone());
            match &self.state {
                State::Closing { error: err, .. }
                | State::Draining { error: err, .. }
                | State::Closed(err) => {
                    qwarn!([self], "Closing again after error {:?}", err);
                }
                State::Init => {
                    // We have not even sent anything just close the connection without sending any error.
                    // This may happen when clieeent_start fails.
                    self.set_state(State::Closed(error));
                }
                State::WaitInitial => {
                    // We don't have any state yet, so don't bother with
                    // the closing state, just send one CONNECTION_CLOSE.
                    self.state_signaling.close(error.clone(), frame_type, msg);
                    self.set_state(State::Closed(error));
                }
                _ => {
                    self.state_signaling.close(error.clone(), frame_type, msg);
                    self.set_state(State::Closing {
                        error,
                        timeout: self.get_closing_period_time(now),
                    });
                }
            }
        }
        res
    }

    /// For use with process_input(). Errors there can be ignored, but this
    /// needs to ensure that the state is updated.
    fn absorb_error<T>(&mut self, now: Instant, res: Res<T>) -> Option<T> {
        self.capture_error(now, 0, res).ok()
    }

    pub fn process_timer(&mut self, now: Instant) {
        if let State::Closing { error, timeout } | State::Draining { error, timeout } = &self.state
        {
            if *timeout <= now {
                // Close timeout expired, move to Closed
                let st = State::Closed(error.clone());
                self.set_state(st);
                qinfo!("Closing timer expired");
                return;
            }
        }
        if let State::Closed(_) = self.state {
            qdebug!("Timer fired while closed");
            return;
        }

        let pto = self.loss_recovery.pto_raw(PNSpace::ApplicationData);
        if self.idle_timeout.expired(now, pto) {
            qinfo!([self], "idle timeout expired");
            self.set_state(State::Closed(ConnectionError::Transport(
                Error::IdleTimeout,
            )));
            return;
        }

        self.process_saved(now, false);

        let res = self.crypto.states.check_key_update(now);
        self.absorb_error(now, res);

        let lost = self.loss_recovery.timeout(now);
        self.handle_lost_packets(&lost);
        qlog::packets_lost(&mut self.qlog, &lost);
    }

    /// Call in to process activity on the connection. Either new packets have
    /// arrived or a timeout has expired (or both).
    pub fn process_input(&mut self, d: Datagram, now: Instant) {
        let res = self.input(d, now);
        self.absorb_error(now, res);
        self.cleanup_streams();
    }

    /// Just like above but returns frames parsed from the datagram
    #[cfg(test)]
    pub fn test_process_input(&mut self, dgram: Datagram, now: Instant) -> Vec<(Frame, PNSpace)> {
        let res = self.input(dgram, now);
        let frames = self.absorb_error(now, res).unwrap_or_default();
        self.cleanup_streams();
        frames
    }

    /// Get the time that we next need to be called back, relative to `now`.
    fn next_delay(&mut self, now: Instant, paced: bool) -> Duration {
        qtrace!([self], "Get callback delay {:?}", now);

        // Only one timer matters when closing...
        if let State::Closing { timeout, .. } | State::Draining { timeout, .. } = self.state {
            return timeout.duration_since(now);
        }

        let mut delays = SmallVec::<[_; 5]>::new();
        if let Some(ack_time) = self.acks.ack_time(now) {
            qtrace!([self], "Delayed ACK timer {:?}", ack_time);
            delays.push(ack_time);
        }

<<<<<<< HEAD
        let idle_time = self.idle_timeout.expiry(now, self.loss_recovery.raw_pto());
        qtrace!([self], "Idle timer {:?}", idle_time);
        delays.push(idle_time);
=======
        let pto = self.loss_recovery.pto_raw(PNSpace::ApplicationData);
        if let Some(idle_time) = self.idle_timeout.expiry(pto) {
            qtrace!([self], "Idle timer {:?}", idle_time);
            delays.push(idle_time);
        }
>>>>>>> e241006f

        if let Some(lr_time) = self.loss_recovery.next_timeout() {
            qtrace!([self], "Loss recovery timer {:?}", lr_time);
            delays.push(lr_time);
        }

        if let Some(key_update_time) = self.crypto.states.update_time() {
            qtrace!([self], "Key update timer {:?}", key_update_time);
            delays.push(key_update_time);
        }

        if paced {
            if let Some(pace_time) = self.loss_recovery.next_paced() {
                qtrace!([self], "Pacing timer {:?}", pace_time);
                delays.push(pace_time);
            }
        }

        let earliest = delays.into_iter().min().unwrap();
        // TODO(agrover, mt) - need to analyze and fix #47
        // rather than just clamping to zero here.
        qdebug!(
            [self],
            "delay duration {:?}",
            max(now, earliest).duration_since(now)
        );
        debug_assert!(earliest > now);
        max(now, earliest).duration_since(now)
    }

    /// Get output packets, as a result of receiving packets, or actions taken
    /// by the application.
    /// Returns datagrams to send, and how long to wait before calling again
    /// even if no incoming packets.
    pub fn process_output(&mut self, now: Instant) -> Output {
        qtrace!([self], "process_output {:?} {:?}", self.state, now);

        if self.state == State::Init {
            if self.role == Role::Client {
                let res = self.client_start(now);
                self.absorb_error(now, res);
            }
        } else {
            self.process_timer(now);
        }

        match self.output(now) {
            SendOption::Yes(dgram) => Output::Datagram(dgram),
            SendOption::No(paced) => match self.state {
                State::Init | State::Closed(_) => Output::None,
                State::Closing { timeout, .. } | State::Draining { timeout, .. } => {
                    Output::Callback(timeout.duration_since(now))
                }
                _ => Output::Callback(self.next_delay(now, paced)),
            },
        }
    }

    /// Process input and generate output.
    #[must_use = "Output of the process function must be handled"]
    pub fn process(&mut self, dgram: Option<Datagram>, now: Instant) -> Output {
        if let Some(d) = dgram {
            self.process_input(d, now);
        }
        self.process_output(now)
    }

    fn is_valid_cid(&self, cid: &ConnectionIdRef) -> bool {
        self.valid_cids.iter().any(|c| c == cid) || self.path.iter().any(|p| p.valid_local_cid(cid))
    }

    fn handle_retry(&mut self, packet: PublicPacket) -> Res<()> {
        qinfo!([self], "received Retry");
        if self.retry_info.is_some() {
            self.stats.pkt_dropped("Extra Retry");
            return Ok(());
        }
        if packet.token().is_empty() {
            self.stats.pkt_dropped("Retry without a token");
            return Ok(());
        }
        if !packet.is_valid_retry(&self.remote_original_destination_cid.as_ref().unwrap()) {
            self.stats.pkt_dropped("Retry with bad integrity tag");
            return Ok(());
        }
        if let Some(p) = &mut self.path {
            // At this point, we shouldn't have a remote connection ID for the path.
            p.set_remote_cid(packet.scid());
        } else {
            qinfo!([self], "No path, but we received a Retry");
            return Err(Error::InternalError);
        };

        qinfo!(
            [self],
            "Valid Retry received, token={} scid={}",
            hex(packet.token()),
            packet.scid()
        );

        self.retry_info = Some(RetryInfo::new(
            ConnectionId::from(packet.scid()),
            packet.token().to_vec(),
        ));

        let lost_packets = self.loss_recovery.retry();
        self.handle_lost_packets(&lost_packets);

        self.crypto
            .states
            .init(self.quic_version, self.role, packet.scid());
        Ok(())
    }

    fn discard_keys(&mut self, space: PNSpace, now: Instant) {
        if self.crypto.discard(space) {
            qinfo!([self], "Drop packet number space {}", space);
            self.loss_recovery.discard(space, now);
            self.acks.drop_space(space);
        }
    }

    fn token_equal(a: &[u8; 16], b: &[u8; 16]) -> bool {
        // rustc might decide to optimize this and make this non-constant-time
        // with respect to `t`, but it doesn't appear to currently.
        let mut c = 0;
        for (&a, &b) in a.iter().zip(b) {
            c |= a ^ b;
        }
        c == 0
    }

    fn is_stateless_reset(&self, d: &Datagram) -> bool {
        if d.len() < 16 {
            return false;
        }
        let token = <&[u8; 16]>::try_from(&d[d.len() - 16..]).unwrap();
        // TODO(mt) only check the path that matches the datagram.
        self.path
            .as_ref()
            .map(|p| p.reset_token())
            .flatten()
            .map_or(false, |t| Self::token_equal(t, token))
    }

    fn check_stateless_reset<'a, 'b>(
        &'a mut self,
        d: &'b Datagram,
        slice: &'b [u8],
        now: Instant,
    ) -> Res<()> {
        // Only look for a stateless reset if we are dealing with the entire
        // datagram.  No point in running the check multiple times.
        if d.len() == slice.len() && self.is_stateless_reset(d) {
            // Failing to process a packet in a datagram might
            // indicate that there is a stateless reset present.
            qdebug!([self], "Stateless reset: {}", hex(&d[d.len() - 16..]));
            self.state_signaling.reset();
            self.set_state(State::Draining {
                error: ConnectionError::Transport(Error::StatelessReset),
                timeout: self.get_closing_period_time(now),
            });
            Err(Error::StatelessReset)
        } else {
            Ok(())
        }
    }

    /// Process any saved packet.
    /// When `always` is false, the packet is only processed if time has
    /// passed since it was saved.  Otherwise saved packets are saved and then
    /// dropped instantly.
    fn process_saved(&mut self, now: Instant, always: bool) {
        if let Some((_, ref mut defer)) = self.saved_datagram {
            if always || !*defer {
                let d = self.saved_datagram.take().unwrap().0;
                qdebug!([self], "process saved datagram: {:?}", d);
                self.process_input(d, now);
            } else {
                *defer = false;
            }
        }
    }

    /// In case a datagram arrives that we can only partially process, save any
    /// part that we don't have keys for.
    fn maybe_save_datagram<'a, 'b>(
        &'a mut self,
        d: &'b Datagram,
        slice: &'b [u8],
        now: Instant,
    ) -> bool {
        // Only save partial datagrams to avoid looping.
        // It also means that we don't have to worry about it being a stateless reset.
        if slice.len() < d.len() {
            let save = Datagram::new(d.source(), d.destination(), slice);
            qdebug!([self], "saving datagram@{:?} {:?}", now, save);
            self.saved_datagram = Some((save, true));
            true
        } else {
            false
        }
    }

    fn input(&mut self, d: Datagram, now: Instant) -> Res<Vec<(Frame, PNSpace)>> {
        let mut slc = &d[..];
        let mut frames = Vec::new();

        qtrace!([self], "input {}", hex(&**d));

        // Handle each packet in the datagram
        while !slc.is_empty() {
            self.stats.packets_rx += 1;
            let (packet, remainder) =
                match PublicPacket::decode(slc, self.cid_manager.borrow().as_decoder()) {
                    Ok((packet, remainder)) => (packet, remainder),
                    Err(e) => {
                        qinfo!([self], "Garbage packet: {}", e);
                        qtrace!([self], "Garbage packet contents: {}", hex(slc));
                        self.stats.pkt_dropped("Garbage packet");
                        break;
                    }
                };
            match (packet.packet_type(), &self.state, &self.role) {
                (PacketType::Initial, State::Init, Role::Server) => {
                    if !packet.is_valid_initial() {
                        self.stats.pkt_dropped("Invalid Initial");
                        break;
                    }
                    qinfo!(
                        [self],
                        "Received valid Initial packet with scid {:?} dcid {:?}",
                        packet.scid(),
                        packet.dcid()
                    );
                    self.set_state(State::WaitInitial);
                    self.loss_recovery.start_pacer(now);
                    self.crypto
                        .states
                        .init(self.quic_version, self.role, &packet.dcid());

                    // We need to make sure that we set this transport parameter.
                    // This has to happen prior to processing the packet so that
                    // the TLS handshake has all it needs.
                    if !self.retry_sent() {
                        self.tps.borrow_mut().local.set_bytes(
                            tparams::ORIGINAL_DESTINATION_CONNECTION_ID,
                            packet.dcid().to_vec(),
                        )
                    }
                }
                (PacketType::VersionNegotiation, State::WaitInitial, Role::Client) => {
                    match packet.supported_versions() {
                        Ok(versions) => {
                            if versions.is_empty() || versions.contains(&self.quic_version.as_u32())
                            {
                                // Ignore VersionNegotiation packets that contain the current version.
                                self.stats.dropped_rx += 1;
                                return Ok(frames);
                            }
                            self.set_state(State::Closed(ConnectionError::Transport(
                                Error::VersionNegotiation,
                            )));
                            return Err(Error::VersionNegotiation);
                        }
                        Err(_) => {
                            self.stats.dropped_rx += 1;
                            return Ok(frames);
                        }
                    }
                }
                (PacketType::Retry, State::WaitInitial, Role::Client) => {
                    self.handle_retry(packet)?;
                    break;
                }
                (PacketType::VersionNegotiation, ..)
                | (PacketType::Retry, ..)
                | (PacketType::OtherVersion, ..) => {
                    self.stats
                        .pkt_dropped(format!("{:?}", packet.packet_type()));
                    break;
                }
                _ => {}
            };

            match self.state {
                State::Init => {
                    self.stats.pkt_dropped("Received while in Init state");
                    break;
                }
                State::WaitInitial => {}
                State::Handshaking | State::Connected | State::Confirmed => {
                    if !self.is_valid_cid(packet.dcid()) {
                        self.stats
                            .pkt_dropped(format!("Ignoring packet with CID {:?}", packet.dcid()));
                        break;
                    }
                    if self.role == Role::Server && packet.packet_type() == PacketType::Handshake {
                        // Server has received a Handshake packet -> discard Initial keys and states
                        self.discard_keys(PNSpace::Initial, now);
                    }
                }
                State::Closing { .. } => {
                    // Don't bother processing the packet. Instead ask to get a
                    // new close frame.
                    self.state_signaling.send_close();
                    break;
                }
                State::Draining { .. } | State::Closed(..) => {
                    // Do nothing.
                    self.stats.pkt_dropped(format!("State {:?}", self.state));
                    break;
                }
            }

            qtrace!([self], "Received unverified packet {:?}", packet);

            let pto = self.loss_recovery.pto_raw(PNSpace::ApplicationData);
            match packet.decrypt(&mut self.crypto.states, now + pto) {
                Ok(payload) => {
                    // TODO(ekr@rtfm.com): Have the server blow away the initial
                    // crypto state if this fails? Otherwise, we will get a panic
                    // on the assert for doesn't exist.
                    // OK, we have a valid packet.
                    self.idle_timeout.on_packet_received(now);
                    dump_packet(
                        self,
                        "-> RX",
                        payload.packet_type(),
                        payload.pn(),
                        &payload[..],
                    );
                    qlog::packet_received(&mut self.qlog, &payload);
                    let res = self.process_packet(&payload, now);
                    if res.is_err() && self.path.is_none() {
                        // We need to make a path for sending an error message.
                        // But this connection is going to be closed.
                        self.remote_initial_source_cid = Some(ConnectionId::from(packet.scid()));
                        self.initialize_path(d.destination(), d.source());
                    }
                    frames.extend(res?);
                    if self.state == State::WaitInitial {
                        self.start_handshake(&packet, &d)?;
                    }
                    self.process_migrations(&d)?;
                }
                Err(e) => {
                    // While connecting we might want to save the remainder of a packet.
                    if matches!(e, Error::KeysNotFound) && self.maybe_save_datagram(&d, slc, now) {
                        break;
                    }
                    // Decryption failure, or not having keys is not fatal.
                    // If the state isn't available, or we can't decrypt the packet, drop
                    // the rest of the datagram on the floor, but don't generate an error.
                    self.check_stateless_reset(&d, slc, now)?;
                    self.stats.pkt_dropped("Decryption failure");
                    qlog::packet_dropped(&mut self.qlog, &packet);
                }
            }
            slc = remainder;
        }
        self.check_stateless_reset(&d, slc, now)?;
        Ok(frames)
    }

    fn process_packet(
        &mut self,
        packet: &DecryptedPacket,
        now: Instant,
    ) -> Res<Vec<(Frame, PNSpace)>> {
        // TODO(ekr@rtfm.com): Have the server blow away the initial
        // crypto state if this fails? Otherwise, we will get a panic
        // on the assert for doesn't exist.
        // OK, we have a valid packet.

        let space = PNSpace::from(packet.packet_type());
        if self.acks.get_mut(space).unwrap().is_duplicate(packet.pn()) {
            qdebug!([self], "Duplicate packet from {} pn={}", space, packet.pn());
            self.stats.dups_rx += 1;
            return Ok(vec![]);
        }

        let mut ack_eliciting = false;
        let mut d = Decoder::from(&packet[..]);
        let mut consecutive_padding = 0;
        #[allow(unused_mut)]
        let mut frames = Vec::new();
        while d.remaining() > 0 {
            let mut f = Frame::decode(&mut d)?;

            // Skip padding
            while f == Frame::Padding && d.remaining() > 0 {
                consecutive_padding += 1;
                f = Frame::decode(&mut d)?;
            }
            if consecutive_padding > 0 {
                qdebug!(
                    [self],
                    "PADDING frame repeated {} times",
                    consecutive_padding
                );
                consecutive_padding = 0;
            }

            if cfg!(test) {
                frames.push((f.clone(), space));
            }
            ack_eliciting |= f.ack_eliciting();
            let t = f.get_type();
            let res = self.input_frame(packet.packet_type(), f, now);
            self.capture_error(now, t, res)?;
        }
        self.acks
            .get_mut(space)
            .unwrap()
            .set_received(now, packet.pn(), ack_eliciting);

        Ok(frames)
    }

    fn initialize_path(&mut self, local_addr: SocketAddr, remote_addr: SocketAddr) {
        debug_assert!(self.path.is_none());
        self.path = Some(Path::new(
            local_addr,
            remote_addr,
            self.local_initial_source_cid.clone(),
            // Ideally we know what the peer wants us to use for the remote CID.
            // But we will use our own guess if necessary.
            self.remote_initial_source_cid
                .as_ref()
                .or_else(|| self.remote_original_destination_cid.as_ref())
                .unwrap()
                .clone(),
        ));
    }

    fn start_handshake(&mut self, packet: &PublicPacket, d: &Datagram) -> Res<()> {
        self.remote_initial_source_cid = Some(ConnectionId::from(packet.scid()));
        if self.role == Role::Server {
            assert_eq!(packet.packet_type(), PacketType::Initial);

            // A server needs to accept the client's selected CID during the handshake.
            self.valid_cids.push(ConnectionId::from(packet.dcid()));
            // Install a path.
            self.initialize_path(d.destination(), d.source());

            self.zero_rtt_state = match self.crypto.enable_0rtt(self.role) {
                Ok(true) => {
                    qdebug!([self], "Accepted 0-RTT");
                    ZeroRttState::AcceptedServer
                }
                _ => ZeroRttState::Rejected,
            };
        } else {
            qdebug!([self], "Changing to use Server CID={}", packet.scid());
            let p = self
                .path
                .iter_mut()
                .find(|p| p.received_on(&d))
                .expect("should have a path for sending Initial");
            p.set_remote_cid(packet.scid());
        }
        self.set_state(State::Handshaking);
        Ok(())
    }

    fn process_migrations(&self, d: &Datagram) -> Res<()> {
        if self.path.iter().any(|p| p.received_on(&d)) {
            Ok(())
        } else {
            // Right now, we don't support any form of migration.
            // So generate an error if a packet is received on a new path.
            Err(Error::InvalidMigration)
        }
    }

    fn output(&mut self, now: Instant) -> SendOption {
        qtrace!([self], "output {:?}", now);
        if let Some(mut path) = self.path.take() {
            let res = match &self.state {
                State::Init
                | State::WaitInitial
                | State::Handshaking
                | State::Connected
                | State::Confirmed => self.output_path(&mut path, now),
                State::Closing { .. } | State::Draining { .. } | State::Closed(_) => {
                    if let Some(frame) = self.state_signaling.close_frame() {
                        self.output_close(&path, &frame)
                    } else {
                        Ok(SendOption::default())
                    }
                }
            };
            let out = self.absorb_error(now, res).unwrap_or_default();
            self.path = Some(path);
            out
        } else {
            SendOption::default()
        }
    }

    fn build_packet_header(
        path: &Path,
        space: PNSpace,
        encoder: Encoder,
        tx: &CryptoDxState,
        retry_info: &Option<RetryInfo>,
        quic_version: QuicVersion,
    ) -> (PacketType, PacketNumber, PacketBuilder) {
        let pt = match space {
            PNSpace::Initial => PacketType::Initial,
            PNSpace::Handshake => PacketType::Handshake,
            PNSpace::ApplicationData => {
                if tx.is_0rtt() {
                    PacketType::ZeroRtt
                } else {
                    PacketType::Short
                }
            }
        };
        let mut builder = if pt == PacketType::Short {
            qdebug!("Building Short dcid {}", path.remote_cid());
            PacketBuilder::short(encoder, tx.key_phase(), path.remote_cid())
        } else {
            qdebug!(
                "Building {:?} dcid {} scid {}",
                pt,
                path.remote_cid(),
                path.local_cid(),
            );

            PacketBuilder::long(
                encoder,
                pt,
                quic_version,
                path.remote_cid(),
                path.local_cid(),
            )
        };
        if pt == PacketType::Initial {
            builder.initial_token(if let Some(info) = retry_info {
                &info.token
            } else {
                &[]
            });
        }
        // TODO(mt) work out packet number length based on `4*path CWND/path MTU`.
        let pn = tx.next_pn();
        builder.pn(pn, 3);
        (pt, pn, builder)
    }

    fn output_close(&mut self, path: &Path, frame: &Frame) -> Res<SendOption> {
        let mut encoder = Encoder::with_capacity(path.mtu());
        for space in PNSpace::iter() {
            let tx = if let Some(tx_state) = self.crypto.states.tx(*space) {
                tx_state
            } else {
                continue;
            };

            // ConnectionClose frame not allowed for 0RTT.
            if tx.is_0rtt() {
                continue;
            }

            let (_, _, mut builder) =
                Self::build_packet_header(path, *space, encoder, tx, &None, self.quic_version);
            // ConnectionError::Application is only allowed at 1RTT.
            if *space == PNSpace::ApplicationData {
                frame.marshal(&mut builder);
            } else {
                frame.sanitize_close().marshal(&mut builder);
            }

            encoder = builder.build(tx)?;
        }

        Ok(SendOption::Yes(path.datagram(encoder)))
    }

    /// Add frames to the provided builder and
    /// return whether any of them were ACK eliciting.
    fn add_frames(
        &mut self,
        builder: &mut PacketBuilder,
        space: PNSpace,
        limit: usize,
        profile: &SendProfile,
        now: Instant,
    ) -> (Vec<RecoveryToken>, bool) {
        let mut tokens = Vec::new();

        let mut ack_eliciting = if profile.should_probe(space) {
            // Send PING in all spaces that allow a probe.
            // This might get a more expedient ACK.
            builder.encode_varint(Frame::Ping.get_type());
            true
        } else {
            false
        };

        // All useful frames are at least 2 bytes.
        while builder.len() + 2 < limit {
            let remaining = limit - builder.len();
            // Try to get a frame from frame sources
            let mut frame = self.acks.get_frame(now, space);
            // If we are CC limited we can only send acks!
            if !profile.ack_only(space) {
                if frame.is_none() && space == PNSpace::ApplicationData && self.role == Role::Server
                {
                    frame = self.state_signaling.send_done();
                }
                if frame.is_none() {
                    frame = self.crypto.streams.get_frame(space, remaining)
                }
                if frame.is_none() {
                    frame = self.flow_mgr.borrow_mut().get_frame(space, remaining);
                }
                if frame.is_none() {
                    frame = self.send_streams.get_frame(space, remaining);
                }
            }

            if let Some((frame, token)) = frame {
                ack_eliciting |= frame.ack_eliciting();
                debug_assert_ne!(frame, Frame::Padding);
                frame.marshal(builder);
                if let Some(t) = token {
                    tokens.push(t);
                }
            } else {
                return (tokens, ack_eliciting);
            }
        }
        (tokens, ack_eliciting)
    }

    /// Build a datagram, possibly from multiple packets (for different PN
    /// spaces) and each containing 1+ frames.
    fn output_path(&mut self, path: &mut Path, now: Instant) -> Res<SendOption> {
        let mut initial_sent = None;
        let mut needs_padding = false;

        // Determine how we are sending packets (PTO, etc..).
        let profile = self.loss_recovery.send_profile(now, path.mtu());
        qdebug!([self], "output_path send_profile {:?}", profile);

        // Frames for different epochs must go in different packets, but then these
        // packets can go in a single datagram
        let mut encoder = Encoder::with_capacity(profile.limit());
        for space in PNSpace::iter() {
            // Ensure we have tx crypto state for this epoch, or skip it.
            let tx = if let Some(tx_state) = self.crypto.states.tx(*space) {
                tx_state
            } else {
                continue;
            };

            let header_start = encoder.len();
            let (pt, pn, mut builder) = Self::build_packet_header(
                path,
                *space,
                encoder,
                tx,
                &self.retry_info,
                self.quic_version,
            );
            let payload_start = builder.len();

            // Work out if we have space left.
            if builder.len() + tx.expansion() > profile.limit() {
                // No space for a packet of this type.
                encoder = builder.abort();
                continue;
            }

            // Add frames to the packet.
            let limit = profile.limit() - tx.expansion();
            let (tokens, ack_eliciting) =
                self.add_frames(&mut builder, *space, limit, &profile, now);
            if builder.is_empty() {
                // Nothing to include in this packet.
                encoder = builder.abort();
                continue;
            }

            dump_packet(self, "TX ->", pt, pn, &builder[payload_start..]);
            qlog::packet_sent(&mut self.qlog, pt, pn, &builder[payload_start..]);

            self.stats.packets_tx += 1;
            encoder = builder.build(self.crypto.states.tx(*space).unwrap())?;
            debug_assert!(encoder.len() <= path.mtu());

            if ack_eliciting {
                self.idle_timeout.on_packet_sent(now);
            }
            let sent = SentPacket::new(
                pt,
                pn,
                now,
                ack_eliciting,
                Rc::new(tokens),
                encoder.len() - header_start,
            );
            if pt == PacketType::Initial && self.role == Role::Client {
                // Packets containing Initial packets might need padding, and we want to
                // track that padding along with the Initial packet.  So defer tracking.
                initial_sent = Some(sent);
                needs_padding = true;
            } else {
                if pt != PacketType::ZeroRtt {
                    needs_padding = false;
                }
                self.loss_recovery.on_packet_sent(sent);
            }

            if *space == PNSpace::Handshake {
                if self.role == Role::Client {
                    // Client can send Handshake packets -> discard Initial keys and states
                    self.discard_keys(PNSpace::Initial, now);
                } else if self.state == State::Confirmed {
                    // We could discard handshake keys in set_state, but wait until after sending an ACK.
                    self.discard_keys(PNSpace::Handshake, now);
                }
            }
        }

        if encoder.is_empty() {
            Ok(SendOption::No(profile.paced()))
        } else {
            // Pad Initial packets sent by the client to mtu bytes.
            let mut packets: Vec<u8> = encoder.into();
            if let Some(mut initial) = initial_sent.take() {
                if needs_padding {
                    qdebug!([self], "pad Initial to path MTU {}", path.mtu());
                    initial.size += path.mtu() - packets.len();
                    packets.resize(path.mtu(), 0);
                }
                self.loss_recovery.on_packet_sent(initial);
            }
            Ok(SendOption::Yes(path.datagram(packets)))
        }
    }

    pub fn initiate_key_update(&mut self) -> Res<()> {
        if self.state == State::Confirmed {
            let la = self
                .loss_recovery
                .largest_acknowledged_pn(PNSpace::ApplicationData);
            qinfo!([self], "Initiating key update");
            self.crypto.states.initiate_key_update(la)
        } else {
            Err(Error::NotConnected)
        }
    }

    #[cfg(test)]
    pub fn get_epochs(&self) -> (Option<usize>, Option<usize>) {
        self.crypto.states.get_epochs()
    }

    fn client_start(&mut self, now: Instant) -> Res<()> {
        qinfo!([self], "client_start");
        debug_assert_eq!(self.role, Role::Client);
        qlog::client_connection_started(&mut self.qlog, self.path.as_ref().unwrap());
        self.loss_recovery.start_pacer(now);

        self.handshake(now, PNSpace::Initial, None)?;
        self.set_state(State::WaitInitial);
        self.zero_rtt_state = if self.crypto.enable_0rtt(self.role)? {
            qdebug!([self], "Enabled 0-RTT");
            ZeroRttState::Sending
        } else {
            ZeroRttState::Init
        };
        Ok(())
    }

    fn get_closing_period_time(&self, now: Instant) -> Instant {
        // Spec says close time should be at least PTO times 3.
        now + (self.loss_recovery.pto_raw(PNSpace::ApplicationData) * 3)
    }

    /// Close the connection.
    pub fn close(&mut self, now: Instant, app_error: AppError, msg: impl AsRef<str>) {
        let error = ConnectionError::Application(app_error);
        let timeout = self.get_closing_period_time(now);
        self.state_signaling.close(error.clone(), 0, msg);
        self.set_state(State::Closing { error, timeout });
    }

    fn set_initial_limits(&mut self) {
        let tps = self.tps.borrow();
        let remote = tps.remote();
        self.indexes.remote_max_stream_bidi =
            StreamIndex::new(remote.get_integer(tparams::INITIAL_MAX_STREAMS_BIDI));
        self.indexes.remote_max_stream_uni =
            StreamIndex::new(remote.get_integer(tparams::INITIAL_MAX_STREAMS_UNI));
        self.flow_mgr
            .borrow_mut()
            .conn_increase_max_credit(remote.get_integer(tparams::INITIAL_MAX_DATA));

        let peer_timeout = remote.get_integer(tparams::IDLE_TIMEOUT);
        if peer_timeout > 0 {
            self.idle_timeout
                .set_peer_timeout(Duration::from_millis(peer_timeout));
        }
    }

    /// Process the final set of transport parameters.
    fn process_tps(&mut self) -> Res<()> {
        self.validate_cids()?;
        if let Some(token) = self
            .tps
            .borrow()
            .remote
            .as_ref()
            .unwrap()
            .get_bytes(tparams::STATELESS_RESET_TOKEN)
        {
            let reset_token = <[u8; 16]>::try_from(token).unwrap().to_owned();
            self.path.as_mut().unwrap().set_reset_token(reset_token);
        }
        self.set_initial_limits();
        Ok(())
    }

    fn validate_cids(&mut self) -> Res<()> {
        match self.quic_version {
            QuicVersion::Draft27 => self.validate_cids_draft_27(),
            _ => self.validate_cids_draft_28_plus(),
        }
    }

    fn validate_cids_draft_27(&mut self) -> Res<()> {
        if let Some(info) = &self.retry_info {
            debug_assert!(!info.token.is_empty());
            let tph = self.tps.borrow();
            let tp = tph
                .remote
                .as_ref()
                .unwrap()
                .get_bytes(tparams::ORIGINAL_DESTINATION_CONNECTION_ID);
            if self
                .remote_original_destination_cid
                .as_ref()
                .map(ConnectionId::as_cid_ref)
                != tp.map(ConnectionIdRef::from)
            {
                return Err(Error::InvalidRetry);
            }
        }
        Ok(())
    }

    fn validate_cids_draft_28_plus(&mut self) -> Res<()> {
        let tph = self.tps.borrow();
        let remote_tps = tph.remote.as_ref().unwrap();

        let tp = remote_tps.get_bytes(tparams::INITIAL_SOURCE_CONNECTION_ID);
        if self
            .remote_initial_source_cid
            .as_ref()
            .map(ConnectionId::as_cid_ref)
            != tp.map(ConnectionIdRef::from)
        {
            qwarn!(
                "{} ISCID test failed: self cid {:?} != tp cid {:?}",
                self.role,
                self.remote_initial_source_cid,
                tp.map(hex),
            );
            return Err(Error::ProtocolViolation);
        }

        if self.role == Role::Client {
            let tp = remote_tps.get_bytes(tparams::ORIGINAL_DESTINATION_CONNECTION_ID);
            if self
                .remote_original_destination_cid
                .as_ref()
                .map(ConnectionId::as_cid_ref)
                != tp.map(ConnectionIdRef::from)
            {
                qwarn!(
                    "{} ODCID test failed: self cid {:?} != tp cid {:?}",
                    self.role,
                    self.remote_original_destination_cid,
                    tp.map(hex),
                );
                return Err(Error::ProtocolViolation);
            }

            let tp = remote_tps.get_bytes(tparams::RETRY_SOURCE_CONNECTION_ID);
            let expected = self
                .retry_info
                .as_ref()
                .map(|ri| ri.retry_source_cid.as_cid_ref());
            if expected != tp.map(ConnectionIdRef::from) {
                qwarn!(
                    "{} RSCID test failed. self cid {:?} != tp cid {:?}",
                    self.role,
                    expected,
                    tp.map(hex),
                );
                return Err(Error::ProtocolViolation);
            }
        }

        Ok(())
    }

    fn handshake(&mut self, now: Instant, space: PNSpace, data: Option<&[u8]>) -> Res<()> {
        qtrace!([self], "Handshake space={} data={:0x?}", space, data);

        let try_update = data.is_some();
        match self.crypto.handshake(now, space, data)? {
            HandshakeState::Authenticated(_) | HandshakeState::InProgress => (),
            HandshakeState::AuthenticationPending => self.events.authentication_needed(),
            HandshakeState::Complete(_) => {
                if !self.state.connected() {
                    self.set_connected(now)?;
                }
            }
            _ => {
                unreachable!("Crypto state should not be new or failed after successful handshake")
            }
        }

        // There is a chance that this could be called less often, but getting the
        // conditions right is a little tricky, so call it on every  CRYPTO frame.
        if try_update {
            // We have transport parameters, it's go time.
            if self.tps.borrow().remote.is_some() {
                self.set_initial_limits();
            }
            self.crypto.install_keys(self.role);
        }

        Ok(())
    }

    fn handle_max_data(&mut self, maximum_data: u64) {
        let conn_was_blocked = self.flow_mgr.borrow().conn_credit_avail() == 0;
        let conn_credit_increased = self
            .flow_mgr
            .borrow_mut()
            .conn_increase_max_credit(maximum_data);

        if conn_was_blocked && conn_credit_increased {
            for (id, ss) in &mut self.send_streams {
                if ss.avail() > 0 {
                    // These may not actually all be writable if one
                    // uses up all the conn credit. Not our fault.
                    self.events.send_stream_writable(*id)
                }
            }
        }
    }

    fn input_frame(&mut self, ptype: PacketType, frame: Frame, now: Instant) -> Res<()> {
        if !frame.is_allowed(ptype) {
            qerror!("frame not allowed: {:?} {:?}", frame, ptype);
            return Err(Error::ProtocolViolation);
        }
        let space = PNSpace::from(ptype);
        match frame {
            Frame::Padding => {
                // Ignore
            }
            Frame::Ping => {
                // If we get a PING and there are outstanding CRYPTO frames,
                // prepare to resend them.
                self.crypto.resend_unacked(space);
            }
            Frame::Ack {
                largest_acknowledged,
                ack_delay,
                first_ack_range,
                ack_ranges,
            } => {
                self.handle_ack(
                    space,
                    largest_acknowledged,
                    ack_delay,
                    first_ack_range,
                    ack_ranges,
                    now,
                )?;
            }
            Frame::ResetStream {
                stream_id,
                application_error_code,
                ..
            } => {
                // TODO(agrover@mozilla.com): use final_size for connection MaxData calc
                if let (_, Some(rs)) = self.obtain_stream(stream_id)? {
                    rs.reset(application_error_code);
                }
            }
            Frame::StopSending {
                stream_id,
                application_error_code,
            } => {
                self.events
                    .send_stream_stop_sending(stream_id, application_error_code);
                if let (Some(ss), _) = self.obtain_stream(stream_id)? {
                    ss.reset(application_error_code);
                }
            }
            Frame::Crypto { offset, data } => {
                qtrace!(
                    [self],
                    "Crypto frame on space={} offset={}, data={:0x?}",
                    space,
                    offset,
                    &data
                );
                self.crypto.streams.inbound_frame(space, offset, data)?;
                if self.crypto.streams.data_ready(space) {
                    let mut buf = Vec::new();
                    let read = self.crypto.streams.read_to_end(space, &mut buf);
                    qdebug!("Read {} bytes", read);
                    self.handshake(now, space, Some(&buf))?;
                } else {
                    // If we get a useless CRYPTO frame send outstanding CRYPTO frames again.
                    self.crypto.resend_unacked(space);
                }
            }
            Frame::NewToken { token } => self.token = Some(token),
            Frame::Stream {
                fin,
                stream_id,
                offset,
                data,
                ..
            } => {
                if let (_, Some(rs)) = self.obtain_stream(stream_id)? {
                    rs.inbound_stream_frame(fin, offset, data)?;
                }
            }
            Frame::MaxData { maximum_data } => self.handle_max_data(maximum_data),
            Frame::MaxStreamData {
                stream_id,
                maximum_stream_data,
            } => {
                if let (Some(ss), _) = self.obtain_stream(stream_id)? {
                    ss.set_max_stream_data(maximum_stream_data);
                }
            }
            Frame::MaxStreams {
                stream_type,
                maximum_streams,
            } => {
                let remote_max = match stream_type {
                    StreamType::BiDi => &mut self.indexes.remote_max_stream_bidi,
                    StreamType::UniDi => &mut self.indexes.remote_max_stream_uni,
                };

                if maximum_streams > *remote_max {
                    *remote_max = maximum_streams;
                    self.events.send_stream_creatable(stream_type);
                }
            }
            Frame::DataBlocked { data_limit } => {
                // Should never happen since we set data limit to max
                qwarn!(
                    [self],
                    "Received DataBlocked with data limit {}",
                    data_limit
                );
                // But if it does, open it up all the way
                self.flow_mgr.borrow_mut().max_data(LOCAL_MAX_DATA);
            }
            Frame::StreamDataBlocked {
                stream_id,
                stream_data_limit,
            } => {
                // Terminate connection with STREAM_STATE_ERROR if send-only
                // stream (-transport 19.13)
                if stream_id.is_send_only(self.role()) {
                    return Err(Error::StreamStateError);
                }

                if let (_, Some(rs)) = self.obtain_stream(stream_id)? {
                    if let Some(msd) = rs.max_stream_data() {
                        qinfo!(
                            [self],
                            "Got StreamDataBlocked(id {} MSD {}); curr MSD {}",
                            stream_id.as_u64(),
                            stream_data_limit,
                            msd
                        );
                        if stream_data_limit != msd {
                            self.flow_mgr.borrow_mut().max_stream_data(stream_id, msd)
                        }
                    }
                }
            }
            Frame::StreamsBlocked { stream_type, .. } => {
                let local_max = match stream_type {
                    StreamType::BiDi => &mut self.indexes.local_max_stream_bidi,
                    StreamType::UniDi => &mut self.indexes.local_max_stream_uni,
                };

                self.flow_mgr
                    .borrow_mut()
                    .max_streams(*local_max, stream_type)
            }
            Frame::NewConnectionId {
                sequence_number,
                connection_id,
                stateless_reset_token,
                ..
            } => {
                self.connection_ids
                    .insert(sequence_number, (connection_id, stateless_reset_token));
            }
            Frame::RetireConnectionId { sequence_number } => {
                self.connection_ids.remove(&sequence_number);
            }
            Frame::PathChallenge { data } => self.flow_mgr.borrow_mut().path_response(data),
            Frame::PathResponse { .. } => {
                // Should never see this, we don't support migration atm and
                // do not send path challenges
                qwarn!([self], "Received Path Response");
            }
            Frame::ConnectionClose {
                error_code,
                frame_type,
                reason_phrase,
            } => {
                let reason_phrase = String::from_utf8_lossy(&reason_phrase);
                qinfo!(
                    [self],
                    "ConnectionClose received. Error code: {:?} frame type {:x} reason {}",
                    error_code,
                    frame_type,
                    reason_phrase
                );
                let (detail, frame_type) = if let CloseError::Application(_) = error_code {
                    // Use a transport error here because we want to send
                    // NO_ERROR in this case.
                    (
                        Error::PeerApplicationError(error_code.code()),
                        FRAME_TYPE_CONNECTION_CLOSE_APPLICATION,
                    )
                } else {
                    (
                        Error::PeerError(error_code.code()),
                        FRAME_TYPE_CONNECTION_CLOSE_TRANSPORT,
                    )
                };
                let error = ConnectionError::Transport(detail);
                self.state_signaling.drain(error.clone(), frame_type, "");
                self.set_state(State::Draining {
                    error,
                    timeout: self.get_closing_period_time(now),
                });
            }
            Frame::HandshakeDone => {
                if self.role == Role::Server || !self.state.connected() {
                    return Err(Error::ProtocolViolation);
                }
                self.set_state(State::Confirmed);
                self.discard_keys(PNSpace::Handshake, now);
            }
        };

        Ok(())
    }

    /// Given a set of `SentPacket` instances, ensure that the source of the packet
    /// is told that they are lost.  This gives the frame generation code a chance
    /// to retransmit the frame as needed.
    fn handle_lost_packets(&mut self, lost_packets: &[SentPacket]) {
        for lost in lost_packets {
            for token in lost.tokens.as_ref() {
                qdebug!([self], "Lost: {:?}", token);
                match token {
                    RecoveryToken::Ack(_) => {}
                    RecoveryToken::Stream(st) => self.send_streams.lost(&st),
                    RecoveryToken::Crypto(ct) => self.crypto.lost(&ct),
                    RecoveryToken::Flow(ft) => self.flow_mgr.borrow_mut().lost(
                        &ft,
                        &mut self.send_streams,
                        &mut self.recv_streams,
                        &mut self.indexes,
                    ),
                    RecoveryToken::HandshakeDone => self.state_signaling.handshake_done(),
                }
            }
        }
    }

    fn handle_ack(
        &mut self,
        space: PNSpace,
        largest_acknowledged: u64,
        ack_delay: u64,
        first_ack_range: u64,
        ack_ranges: Vec<AckRange>,
        now: Instant,
    ) -> Res<()> {
        qinfo!(
            [self],
            "Rx ACK space={}, largest_acked={}, first_ack_range={}, ranges={:?}",
            space,
            largest_acknowledged,
            first_ack_range,
            ack_ranges
        );

        let acked_ranges =
            Frame::decode_ack_frame(largest_acknowledged, first_ack_range, &ack_ranges)?;
        let (acked_packets, lost_packets) = self.loss_recovery.on_ack_received(
            space,
            largest_acknowledged,
            acked_ranges,
            Duration::from_millis(ack_delay),
            now,
        );
        for acked in acked_packets {
            for token in acked.tokens.as_ref() {
                match token {
                    RecoveryToken::Ack(at) => self.acks.acked(at),
                    RecoveryToken::Stream(st) => self.send_streams.acked(st),
                    RecoveryToken::Crypto(ct) => self.crypto.acked(ct),
                    RecoveryToken::Flow(ft) => {
                        self.flow_mgr.borrow_mut().acked(ft, &mut self.send_streams)
                    }
                    RecoveryToken::HandshakeDone => (),
                }
            }
        }
        self.handle_lost_packets(&lost_packets);
        qlog::packets_lost(&mut self.qlog, &lost_packets);
        Ok(())
    }

    /// When the server rejects 0-RTT we need to drop a bunch of stuff.
    fn client_0rtt_rejected(&mut self) {
        if !matches!(self.zero_rtt_state, ZeroRttState::Sending) {
            return;
        }
        qdebug!([self], "0-RTT rejected");

        // Tell 0-RTT packets that they were "lost".
        let dropped = self.loss_recovery.drop_0rtt();
        self.handle_lost_packets(&dropped);

        self.send_streams.clear();
        self.recv_streams.clear();
        self.indexes = StreamIndexes::new();
        self.crypto.states.discard_0rtt_keys();
        self.events.client_0rtt_rejected();
    }

    fn set_connected(&mut self, now: Instant) -> Res<()> {
        qinfo!([self], "TLS connection complete");
        if self.crypto.tls.info().map(SecretAgentInfo::alpn).is_none() {
            qwarn!([self], "No ALPN. Closing connection.");
            // 120 = no_application_protocol
            return Err(Error::CryptoAlert(120));
        }
        if self.role == Role::Server {
            // Remove the randomized client CID from the list of acceptable CIDs.
            debug_assert_eq!(1, self.valid_cids.len());
            self.valid_cids.clear();
            // Generate a qlog event that the server connection started.
            qlog::server_connection_started(&mut self.qlog, self.path.as_ref().unwrap());
        } else {
            self.zero_rtt_state = if self.crypto.tls.info().unwrap().early_data_accepted() {
                ZeroRttState::AcceptedClient
            } else {
                self.client_0rtt_rejected();
                ZeroRttState::Rejected
            };
        }

        // Setting application keys has to occur after 0-RTT rejection.
        let pto = self.loss_recovery.pto_raw(PNSpace::ApplicationData);
        self.crypto.install_application_keys(now + pto)?;
        self.process_tps()?;
        self.set_state(State::Connected);
        self.stats.resumed = self.crypto.tls.info().unwrap().resumed();
        if self.role == Role::Server {
            self.state_signaling.handshake_done();
            self.set_state(State::Confirmed);
        }
        qinfo!([self], "Connection established");
        qlog::connection_tparams_set(&mut self.qlog, &*self.tps.borrow());
        Ok(())
    }

    fn set_state(&mut self, state: State) {
        if state > self.state {
            qinfo!([self], "State change from {:?} -> {:?}", self.state, state);
            self.state = state.clone();
            if self.state.closed() {
                self.send_streams.clear();
                self.recv_streams.clear();
            }
            self.events.connection_state_change(state);
        } else if mem::discriminant(&state) != mem::discriminant(&self.state) {
            // Only tolerate a regression in state if the new state is closing
            // and the connection is already closed.
            debug_assert!(matches!(state, State::Closing { .. } | State::Draining { .. }));
            debug_assert!(self.state.closed());
        }
    }

    fn cleanup_streams(&mut self) {
        let recv_to_remove = self
            .recv_streams
            .iter()
            .filter(|(_, stream)| stream.is_terminal())
            .map(|(id, _)| *id)
            .collect::<Vec<_>>();

        let mut removed_bidi = 0;
        let mut removed_uni = 0;
        for id in &recv_to_remove {
            self.recv_streams.remove(&id);
            if id.is_remote_initiated(self.role()) {
                if id.is_bidi() {
                    removed_bidi += 1;
                } else {
                    removed_uni += 1;
                }
            }
        }

        // Send max_streams updates if we removed remote-initiated recv streams.
        if removed_bidi > 0 {
            self.indexes.local_max_stream_bidi += removed_bidi;
            self.flow_mgr
                .borrow_mut()
                .max_streams(self.indexes.local_max_stream_bidi, StreamType::BiDi)
        }
        if removed_uni > 0 {
            self.indexes.local_max_stream_uni += removed_uni;
            self.flow_mgr
                .borrow_mut()
                .max_streams(self.indexes.local_max_stream_uni, StreamType::UniDi)
        }

        self.send_streams.clear_terminal();
    }

    /// Get or make a stream, and implicitly open additional streams as
    /// indicated by its stream id.
    fn obtain_stream(
        &mut self,
        stream_id: StreamId,
    ) -> Res<(Option<&mut SendStream>, Option<&mut RecvStream>)> {
        if !self.state.connected()
            && !matches!(
                (&self.state, &self.zero_rtt_state),
                (State::Handshaking, ZeroRttState::AcceptedServer)
            )
        {
            return Err(Error::ConnectionState);
        }

        // May require creating new stream(s)
        if stream_id.is_remote_initiated(self.role()) {
            let next_stream_idx = if stream_id.is_bidi() {
                &mut self.indexes.local_next_stream_bidi
            } else {
                &mut self.indexes.local_next_stream_uni
            };
            let stream_idx: StreamIndex = stream_id.into();

            if stream_idx >= *next_stream_idx {
                let recv_initial_max_stream_data = if stream_id.is_bidi() {
                    if stream_idx > self.indexes.local_max_stream_bidi {
                        qwarn!(
                            [self],
                            "remote bidi stream create blocked, next={:?} max={:?}",
                            stream_idx,
                            self.indexes.local_max_stream_bidi
                        );
                        return Err(Error::StreamLimitError);
                    }
                    // From the local perspective, this is a remote- originated BiDi stream. From
                    // the remote perspective, this is a local-originated BiDi stream. Therefore,
                    // look at the local transport parameters for the
                    // INITIAL_MAX_STREAM_DATA_BIDI_REMOTE value to decide how much this endpoint
                    // will allow its peer to send.
                    self.tps
                        .borrow()
                        .local
                        .get_integer(tparams::INITIAL_MAX_STREAM_DATA_BIDI_REMOTE)
                } else {
                    if stream_idx > self.indexes.local_max_stream_uni {
                        qwarn!(
                            [self],
                            "remote uni stream create blocked, next={:?} max={:?}",
                            stream_idx,
                            self.indexes.local_max_stream_uni
                        );
                        return Err(Error::StreamLimitError);
                    }
                    self.tps
                        .borrow()
                        .local
                        .get_integer(tparams::INITIAL_MAX_STREAM_DATA_UNI)
                };

                loop {
                    let next_stream_id =
                        next_stream_idx.to_stream_id(stream_id.stream_type(), stream_id.role());
                    self.events.new_stream(next_stream_id);

                    self.recv_streams.insert(
                        next_stream_id,
                        RecvStream::new(
                            next_stream_id,
                            recv_initial_max_stream_data,
                            self.flow_mgr.clone(),
                            self.events.clone(),
                        ),
                    );

                    if next_stream_id.is_bidi() {
                        // From the local perspective, this is a remote- originated BiDi stream.
                        // From the remote perspective, this is a local-originated BiDi stream.
                        // Therefore, look at the remote's transport parameters for the
                        // INITIAL_MAX_STREAM_DATA_BIDI_LOCAL value to decide how much this endpoint
                        // is allowed to send its peer.
                        let send_initial_max_stream_data = self
                            .tps
                            .borrow()
                            .remote()
                            .get_integer(tparams::INITIAL_MAX_STREAM_DATA_BIDI_LOCAL);
                        self.send_streams.insert(
                            next_stream_id,
                            SendStream::new(
                                next_stream_id,
                                send_initial_max_stream_data,
                                self.flow_mgr.clone(),
                                self.events.clone(),
                            ),
                        );
                    }

                    *next_stream_idx += 1;
                    if *next_stream_idx > stream_idx {
                        break;
                    }
                }
            }
        }

        Ok((
            self.send_streams.get_mut(stream_id).ok(),
            self.recv_streams.get_mut(&stream_id),
        ))
    }

    /// Create a stream.
    /// Returns new stream id
    /// # Errors
    /// `ConnectionState` if the connecton stat does not allow to create streams.
    /// `StreamLimitError` if we are limiied by server's stream concurence.
    pub fn stream_create(&mut self, st: StreamType) -> Res<u64> {
        // Can't make streams while closing, otherwise rely on the stream limits.
        match self.state {
            State::Closing { .. } | State::Draining { .. } | State::Closed { .. } => {
                return Err(Error::ConnectionState);
            }
            State::WaitInitial | State::Handshaking => {
                if self.role == Role::Client && self.zero_rtt_state != ZeroRttState::Sending {
                    return Err(Error::ConnectionState);
                }
            }
            // In all other states, trust that the stream limits are correct.
            _ => (),
        }

        Ok(match st {
            StreamType::UniDi => {
                if self.indexes.remote_next_stream_uni >= self.indexes.remote_max_stream_uni {
                    self.flow_mgr
                        .borrow_mut()
                        .streams_blocked(self.indexes.remote_max_stream_uni, StreamType::UniDi);
                    qwarn!(
                        [self],
                        "local uni stream create blocked, next={:?} max={:?}",
                        self.indexes.remote_next_stream_uni,
                        self.indexes.remote_max_stream_uni
                    );
                    return Err(Error::StreamLimitError);
                }
                let new_id = self
                    .indexes
                    .remote_next_stream_uni
                    .to_stream_id(StreamType::UniDi, self.role);
                self.indexes.remote_next_stream_uni += 1;
                let initial_max_stream_data = self
                    .tps
                    .borrow()
                    .remote()
                    .get_integer(tparams::INITIAL_MAX_STREAM_DATA_UNI);

                self.send_streams.insert(
                    new_id,
                    SendStream::new(
                        new_id,
                        initial_max_stream_data,
                        self.flow_mgr.clone(),
                        self.events.clone(),
                    ),
                );
                new_id.as_u64()
            }
            StreamType::BiDi => {
                if self.indexes.remote_next_stream_bidi >= self.indexes.remote_max_stream_bidi {
                    self.flow_mgr
                        .borrow_mut()
                        .streams_blocked(self.indexes.remote_max_stream_bidi, StreamType::BiDi);
                    qwarn!(
                        [self],
                        "local bidi stream create blocked, next={:?} max={:?}",
                        self.indexes.remote_next_stream_bidi,
                        self.indexes.remote_max_stream_bidi
                    );
                    return Err(Error::StreamLimitError);
                }
                let new_id = self
                    .indexes
                    .remote_next_stream_bidi
                    .to_stream_id(StreamType::BiDi, self.role);
                self.indexes.remote_next_stream_bidi += 1;
                // From the local perspective, this is a local- originated BiDi stream. From the
                // remote perspective, this is a remote-originated BiDi stream. Therefore, look at
                // the remote transport parameters for the INITIAL_MAX_STREAM_DATA_BIDI_REMOTE value
                // to decide how much this endpoint is allowed to send its peer.
                let send_initial_max_stream_data = self
                    .tps
                    .borrow()
                    .remote()
                    .get_integer(tparams::INITIAL_MAX_STREAM_DATA_BIDI_REMOTE);

                self.send_streams.insert(
                    new_id,
                    SendStream::new(
                        new_id,
                        send_initial_max_stream_data,
                        self.flow_mgr.clone(),
                        self.events.clone(),
                    ),
                );
                // From the local perspective, this is a local- originated BiDi stream. From the
                // remote perspective, this is a remote-originated BiDi stream. Therefore, look at
                // the local transport parameters for the INITIAL_MAX_STREAM_DATA_BIDI_LOCAL value
                // to decide how much this endpoint will allow its peer to send.
                let recv_initial_max_stream_data = self
                    .tps
                    .borrow()
                    .local
                    .get_integer(tparams::INITIAL_MAX_STREAM_DATA_BIDI_LOCAL);

                self.recv_streams.insert(
                    new_id,
                    RecvStream::new(
                        new_id,
                        recv_initial_max_stream_data,
                        self.flow_mgr.clone(),
                        self.events.clone(),
                    ),
                );
                new_id.as_u64()
            }
        })
    }

    /// Send data on a stream.
    /// Returns how many bytes were successfully sent. Could be less
    /// than total, based on receiver credit space available, etc.
    /// # Errors
    /// `InvalidStreamId` the stream does not exist,
    /// `InvalidInput` if length of `data` is zero,
    /// `FinalSizeError` if the stream has already been closed.
    pub fn stream_send(&mut self, stream_id: u64, data: &[u8]) -> Res<usize> {
        self.send_streams.get_mut(stream_id.into())?.send(data)
    }

    /// Send all data or nothing on a stream. May cause DATA_BLOCKED or
    /// STREAM_DATA_BLOCKED frames to be sent.
    /// Returns true if data was successfully sent, otherwise false.
    /// # Errors
    /// `InvalidStreamId` the stream does not exist,
    /// `InvalidInput` if length of `data` is zero,
    /// `FinalSizeError` if the stream has already been closed.
    pub fn stream_send_atomic(&mut self, stream_id: u64, data: &[u8]) -> Res<bool> {
        let val = self
            .send_streams
            .get_mut(stream_id.into())?
            .send_atomic(data);
        if let Ok(val) = val {
            debug_assert!(
                val == 0 || val == data.len(),
                "Unexpected value {} when trying to send {} bytes atomically",
                val,
                data.len()
            );
        }
        val.map(|v| v == data.len())
    }

    /// Bytes that stream_send() is guaranteed to accept for sending.
    /// i.e. that will not be blocked by flow credits or send buffer max
    /// capacity.
    pub fn stream_avail_send_space(&self, stream_id: u64) -> Res<usize> {
        Ok(self.send_streams.get(stream_id.into())?.avail())
    }

    /// Close the stream. Enqueued data will be sent.
    pub fn stream_close_send(&mut self, stream_id: u64) -> Res<()> {
        self.send_streams.get_mut(stream_id.into())?.close();
        Ok(())
    }

    /// Abandon transmission of in-flight and future stream data.
    pub fn stream_reset_send(&mut self, stream_id: u64, err: AppError) -> Res<()> {
        self.send_streams.get_mut(stream_id.into())?.reset(err);
        Ok(())
    }

    /// Read buffered data from stream. bool says whether read bytes includes
    /// the final data on stream.
    /// # Errors
    /// `InvalidStreamId` if the stream does not exist.
    /// `NoMoreData` if data and fin bit were previously read by the application.
    pub fn stream_recv(&mut self, stream_id: u64, data: &mut [u8]) -> Res<(usize, bool)> {
        let stream = self
            .recv_streams
            .get_mut(&stream_id.into())
            .ok_or_else(|| Error::InvalidStreamId)?;

        let rb = stream.read(data)?;
        Ok((rb.0 as usize, rb.1))
    }

    /// Application is no longer interested in this stream.
    pub fn stream_stop_sending(&mut self, stream_id: u64, err: AppError) -> Res<()> {
        let stream = self
            .recv_streams
            .get_mut(&stream_id.into())
            .ok_or_else(|| Error::InvalidStreamId)?;

        stream.stop_sending(err);
        Ok(())
    }

    /// Get all current events. Best used just in debug/testing code, use
    /// next_event() instead.
    pub fn events(&mut self) -> impl Iterator<Item = ConnectionEvent> {
        self.events.events()
    }

    /// Return true if there are outstanding events.
    pub fn has_events(&self) -> bool {
        self.events.has_events()
    }

    /// Get events that indicate state changes on the connection. This method
    /// correctly handles cases where handling one event can obsolete
    /// previously-queued events, or cause new events to be generated.
    pub fn next_event(&mut self) -> Option<ConnectionEvent> {
        self.events.next_event()
    }
}

impl ::std::fmt::Display for Connection {
    fn fmt(&self, f: &mut ::std::fmt::Formatter) -> ::std::fmt::Result {
        write!(f, "{:?} {:p}", self.role, self as *const Self)
    }
}

#[cfg(test)]
mod tests {
    use super::*;
    use crate::cc::PACING_BURST_SIZE;
    use crate::cc::{INITIAL_CWND_PKTS, MIN_CONG_WINDOW};
    use crate::frame::{CloseError, StreamType};
    use crate::packet::PACKET_BIT_LONG;
    use crate::path::PATH_MTU_V6;
    use crate::recovery::ACK_ONLY_SIZE_LIMIT;
    use crate::recovery::PTO_PACKET_COUNT;
    use crate::send_stream::SEND_BUFFER_SIZE;
    use crate::tracking::{ACK_DELAY, MAX_UNACKED_PKTS};
    use std::convert::TryInto;

    use neqo_crypto::{constants::TLS_CHACHA20_POLY1305_SHA256, AllowZeroRtt};
    use std::mem;
    use test_fixture::{self, assertions, fixture_init, loopback, now};

    const AT_LEAST_PTO: Duration = Duration::from_secs(1);
    const DEFAULT_STREAM_DATA: &[u8] = b"message";

    // This is fabulous: because test_fixture uses the public API for Connection,
    // it gets a different type to the ones that are referenced via super::*.
    // Thus, this code can't use default_client() and default_server() from
    // test_fixture because they produce different types.
    //
    // These are a direct copy of those functions.
    pub fn default_client() -> Connection {
        fixture_init();
        Connection::new_client(
            test_fixture::DEFAULT_SERVER_NAME,
            test_fixture::DEFAULT_ALPN,
            Rc::new(RefCell::new(FixedConnectionIdManager::new(3))),
            loopback(),
            loopback(),
            QuicVersion::default(),
        )
        .expect("create a default client")
    }
    pub fn default_server() -> Connection {
        fixture_init();

        let mut c = Connection::new_server(
            test_fixture::DEFAULT_KEYS,
            test_fixture::DEFAULT_ALPN,
            Rc::new(RefCell::new(FixedConnectionIdManager::new(5))),
            QuicVersion::default(),
        )
        .expect("create a default server");
        c.server_enable_0rtt(&test_fixture::anti_replay(), AllowZeroRtt {})
            .expect("enable 0-RTT");
        c
    }

    /// If state is AuthenticationNeeded call authenticated(). This function will
    /// consume all outstanding events on the connection.
    pub fn maybe_authenticate(conn: &mut Connection) -> bool {
        let authentication_needed = |e| matches!(e, ConnectionEvent::AuthenticationNeeded);
        if conn.events().any(authentication_needed) {
            conn.authenticated(AuthenticationStatus::Ok, now());
            return true;
        }
        false
    }

    #[test]
    fn bidi_stream_properties() {
        let id1 = StreamIndex::new(4).to_stream_id(StreamType::BiDi, Role::Client);
        assert_eq!(id1.is_bidi(), true);
        assert_eq!(id1.is_uni(), false);
        assert_eq!(id1.is_client_initiated(), true);
        assert_eq!(id1.is_server_initiated(), false);
        assert_eq!(id1.role(), Role::Client);
        assert_eq!(id1.is_self_initiated(Role::Client), true);
        assert_eq!(id1.is_self_initiated(Role::Server), false);
        assert_eq!(id1.is_remote_initiated(Role::Client), false);
        assert_eq!(id1.is_remote_initiated(Role::Server), true);
        assert_eq!(id1.is_send_only(Role::Server), false);
        assert_eq!(id1.is_send_only(Role::Client), false);
        assert_eq!(id1.is_recv_only(Role::Server), false);
        assert_eq!(id1.is_recv_only(Role::Client), false);
        assert_eq!(id1.as_u64(), 16);
    }

    #[test]
    fn uni_stream_properties() {
        let id2 = StreamIndex::new(8).to_stream_id(StreamType::UniDi, Role::Server);
        assert_eq!(id2.is_bidi(), false);
        assert_eq!(id2.is_uni(), true);
        assert_eq!(id2.is_client_initiated(), false);
        assert_eq!(id2.is_server_initiated(), true);
        assert_eq!(id2.role(), Role::Server);
        assert_eq!(id2.is_self_initiated(Role::Client), false);
        assert_eq!(id2.is_self_initiated(Role::Server), true);
        assert_eq!(id2.is_remote_initiated(Role::Client), true);
        assert_eq!(id2.is_remote_initiated(Role::Server), false);
        assert_eq!(id2.is_send_only(Role::Server), true);
        assert_eq!(id2.is_send_only(Role::Client), false);
        assert_eq!(id2.is_recv_only(Role::Server), false);
        assert_eq!(id2.is_recv_only(Role::Client), true);
        assert_eq!(id2.as_u64(), 35);
    }

    #[test]
    fn test_conn_stream_create() {
        let mut client = default_client();

        let out = client.process(None, now());
        let mut server = default_server();
        let out = server.process(out.dgram(), now());

        let out = client.process(out.dgram(), now());
        let _ = server.process(out.dgram(), now());
        assert!(maybe_authenticate(&mut client));
        let out = client.process(None, now());

        // client now in State::Connected
        assert_eq!(client.stream_create(StreamType::UniDi).unwrap(), 2);
        assert_eq!(client.stream_create(StreamType::UniDi).unwrap(), 6);
        assert_eq!(client.stream_create(StreamType::BiDi).unwrap(), 0);
        assert_eq!(client.stream_create(StreamType::BiDi).unwrap(), 4);

        let _ = server.process(out.dgram(), now());
        // server now in State::Connected
        assert_eq!(server.stream_create(StreamType::UniDi).unwrap(), 3);
        assert_eq!(server.stream_create(StreamType::UniDi).unwrap(), 7);
        assert_eq!(server.stream_create(StreamType::BiDi).unwrap(), 1);
        assert_eq!(server.stream_create(StreamType::BiDi).unwrap(), 5);
    }

    #[test]
    fn test_conn_handshake() {
        qdebug!("---- client: generate CH");
        let mut client = default_client();
        let out = client.process(None, now());
        assert!(out.as_dgram_ref().is_some());
        assert_eq!(out.as_dgram_ref().unwrap().len(), PATH_MTU_V6);
        qdebug!("Output={:0x?}", out.as_dgram_ref());

        qdebug!("---- server: CH -> SH, EE, CERT, CV, FIN");
        let mut server = default_server();
        let out = server.process(out.dgram(), now());
        assert!(out.as_dgram_ref().is_some());
        qdebug!("Output={:0x?}", out.as_dgram_ref());

        qdebug!("---- client: cert verification");
        let out = client.process(out.dgram(), now());
        assert!(out.as_dgram_ref().is_some());
        qdebug!("Output={:0x?}", out.as_dgram_ref());

        let out = server.process(out.dgram(), now());
        assert!(out.as_dgram_ref().is_none());

        assert!(maybe_authenticate(&mut client));

        qdebug!("---- client: SH..FIN -> FIN");
        let out = client.process(out.dgram(), now());
        assert!(out.as_dgram_ref().is_some());
        qdebug!("Output={:0x?}", out.as_dgram_ref());
        assert_eq!(*client.state(), State::Connected);

        qdebug!("---- server: FIN -> ACKS");
        let out = server.process(out.dgram(), now());
        assert!(out.as_dgram_ref().is_some());
        qdebug!("Output={:0x?}", out.as_dgram_ref());
        assert_eq!(*server.state(), State::Confirmed);

        qdebug!("---- client: ACKS -> 0");
        let out = client.process(out.dgram(), now());
        assert!(out.as_dgram_ref().is_none());
        qdebug!("Output={:0x?}", out.as_dgram_ref());
        assert_eq!(*client.state(), State::Confirmed);
    }

    #[test]
    fn handshake_failed_authentication() {
        qdebug!("---- client: generate CH");
        let mut client = default_client();
        let out = client.process(None, now());
        assert!(out.as_dgram_ref().is_some());
        qdebug!("Output={:0x?}", out.as_dgram_ref());

        qdebug!("---- server: CH -> SH, EE, CERT, CV, FIN");
        let mut server = default_server();
        let out = server.process(out.dgram(), now());
        assert!(out.as_dgram_ref().is_some());
        qdebug!("Output={:0x?}", out.as_dgram_ref());

        qdebug!("---- client: cert verification");
        let out = client.process(out.dgram(), now());
        assert!(out.as_dgram_ref().is_some());
        qdebug!("Output={:0x?}", out.as_dgram_ref());

        let out = server.process(out.dgram(), now());
        assert!(out.as_dgram_ref().is_none());
        qdebug!("Output={:0x?}", out.as_dgram_ref());

        let authentication_needed = |e| matches!(e, ConnectionEvent::AuthenticationNeeded);
        assert!(client.events().any(authentication_needed));
        qdebug!("---- client: Alert(certificate_revoked)");
        client.authenticated(AuthenticationStatus::CertRevoked, now());

        qdebug!("---- client: -> Alert(certificate_revoked)");
        let out = client.process(None, now());
        assert!(out.as_dgram_ref().is_some());
        qdebug!("Output={:0x?}", out.as_dgram_ref());

        qdebug!("---- server: Alert(certificate_revoked)");
        let out = server.process(out.dgram(), now());
        assert!(out.as_dgram_ref().is_some());
        qdebug!("Output={:0x?}", out.as_dgram_ref());
        assert_error(&client, ConnectionError::Transport(Error::CryptoAlert(44)));
        assert_error(&server, ConnectionError::Transport(Error::PeerError(300)));
    }

    #[test]
    #[allow(clippy::cognitive_complexity)]
    // tests stream send/recv after connection is established.
    fn test_conn_stream() {
        let mut client = default_client();
        let mut server = default_server();

        qdebug!("---- client");
        let out = client.process(None, now());
        assert!(out.as_dgram_ref().is_some());
        qdebug!("Output={:0x?}", out.as_dgram_ref());
        // -->> Initial[0]: CRYPTO[CH]

        qdebug!("---- server");
        let out = server.process(out.dgram(), now());
        assert!(out.as_dgram_ref().is_some());
        qdebug!("Output={:0x?}", out.as_dgram_ref());
        // <<-- Initial[0]: CRYPTO[SH] ACK[0]
        // <<-- Handshake[0]: CRYPTO[EE, CERT, CV, FIN]

        qdebug!("---- client");
        let out = client.process(out.dgram(), now());
        assert!(out.as_dgram_ref().is_some());
        qdebug!("Output={:0x?}", out.as_dgram_ref());
        // -->> Initial[1]: ACK[0]

        let out = server.process(out.dgram(), now());
        assert!(out.as_dgram_ref().is_none());

        assert!(maybe_authenticate(&mut client));

        qdebug!("---- client");
        let out = client.process(out.dgram(), now());
        assert!(out.as_dgram_ref().is_some());
        assert_eq!(*client.state(), State::Connected);
        qdebug!("Output={:0x?}", out.as_dgram_ref());
        // -->> Handshake[0]: CRYPTO[FIN], ACK[0]

        qdebug!("---- server");
        let out = server.process(out.dgram(), now());
        assert!(out.as_dgram_ref().is_some());
        assert_eq!(*server.state(), State::Confirmed);
        qdebug!("Output={:0x?}", out.as_dgram_ref());
        // ACK and HANDSHAKE_DONE
        // -->> nothing

        qdebug!("---- client");
        // Send
        let client_stream_id = client.stream_create(StreamType::UniDi).unwrap();
        client.stream_send(client_stream_id, &[6; 100]).unwrap();
        client.stream_send(client_stream_id, &[7; 40]).unwrap();
        client.stream_send(client_stream_id, &[8; 4000]).unwrap();

        // Send to another stream but some data after fin has been set
        let client_stream_id2 = client.stream_create(StreamType::UniDi).unwrap();
        client.stream_send(client_stream_id2, &[6; 60]).unwrap();
        client.stream_close_send(client_stream_id2).unwrap();
        client.stream_send(client_stream_id2, &[7; 50]).unwrap_err();
        // Sending this much takes a few datagrams.
        let mut datagrams = vec![];
        let mut out = client.process(out.dgram(), now());
        while let Some(d) = out.dgram() {
            datagrams.push(d);
            out = client.process(None, now());
        }
        assert_eq!(datagrams.len(), 4);
        assert_eq!(*client.state(), State::Confirmed);

        qdebug!("---- server");
        for (d_num, d) in datagrams.into_iter().enumerate() {
            let out = server.process(Some(d), now());
            assert_eq!(
                out.as_dgram_ref().is_some(),
                (d_num as u64 + 1) % (MAX_UNACKED_PKTS + 1) == 0
            );
            qdebug!("Output={:0x?}", out.as_dgram_ref());
        }
        assert_eq!(*server.state(), State::Confirmed);

        let mut buf = vec![0; 4000];

        let mut stream_ids = server.events().filter_map(|evt| match evt {
            ConnectionEvent::NewStream { stream_id, .. } => Some(stream_id),
            _ => None,
        });
        let stream_id = stream_ids.next().expect("should have a new stream event");
        let (received, fin) = server.stream_recv(stream_id.as_u64(), &mut buf).unwrap();
        assert_eq!(received, 4000);
        assert_eq!(fin, false);
        let (received, fin) = server.stream_recv(stream_id.as_u64(), &mut buf).unwrap();
        assert_eq!(received, 140);
        assert_eq!(fin, false);

        let stream_id = stream_ids
            .next()
            .expect("should have a second new stream event");
        let (received, fin) = server.stream_recv(stream_id.as_u64(), &mut buf).unwrap();
        assert_eq!(received, 60);
        assert_eq!(fin, true);
    }

    /// Drive the handshake between the client and server.
    fn handshake(
        client: &mut Connection,
        server: &mut Connection,
        now: Instant,
        rtt: Duration,
    ) -> Instant {
        let mut a = client;
        let mut b = server;
        let mut now = now;

        let mut input = None;
        let is_done = |c: &mut Connection| match c.state() {
            State::Confirmed | State::Closing { .. } | State::Closed(..) => true,
            _ => false,
        };

        while !is_done(a) {
            let _ = maybe_authenticate(a);
            let had_input = input.is_some();
            let output = a.process(input, now).dgram();
            assert!(had_input || output.is_some());
            input = output;
            now += rtt / 2;
            mem::swap(&mut a, &mut b);
        }
        let _ = a.process(input, now);
        now
    }

    fn connect_with_rtt(
        client: &mut Connection,
        server: &mut Connection,
        now: Instant,
        rtt: Duration,
    ) -> Instant {
        let now = handshake(client, server, now, rtt);
        assert_eq!(*client.state(), State::Confirmed);
        assert_eq!(*client.state(), State::Confirmed);

        assert_eq!(client.loss_recovery.rtt(), rtt);
        assert_eq!(server.loss_recovery.rtt(), rtt);
        now
    }

    fn connect(client: &mut Connection, server: &mut Connection) {
        connect_with_rtt(client, server, now(), Duration::new(0, 0));
    }

    fn assert_error(c: &Connection, err: ConnectionError) {
        match c.state() {
            State::Closing { error, .. } | State::Draining { error, .. } | State::Closed(error) => {
                assert_eq!(*error, err);
            }
            _ => panic!("bad state {:?}", c.state()),
        }
    }

    #[test]
    fn test_no_alpn() {
        fixture_init();
        let mut client = Connection::new_client(
            "example.com",
            &["bad-alpn"],
            Rc::new(RefCell::new(FixedConnectionIdManager::new(9))),
            loopback(),
            loopback(),
            QuicVersion::default(),
        )
        .unwrap();
        let mut server = default_server();

        handshake(&mut client, &mut server, now(), Duration::new(0, 0));
        // TODO (mt): errors are immediate, which means that we never send CONNECTION_CLOSE
        // and the client never sees the server's rejection of its handshake.
        //assert_error(&client, ConnectionError::Transport(Error::CryptoAlert(120)));
        assert_error(&server, ConnectionError::Transport(Error::CryptoAlert(120)));
    }

    #[test]
    fn test_dup_server_flight1() {
        qdebug!("---- client: generate CH");
        let mut client = default_client();
        let out = client.process(None, now());
        assert!(out.as_dgram_ref().is_some());
        assert_eq!(out.as_dgram_ref().unwrap().len(), PATH_MTU_V6);
        qdebug!("Output={:0x?}", out.as_dgram_ref());

        qdebug!("---- server: CH -> SH, EE, CERT, CV, FIN");
        let mut server = default_server();
        let out_to_rep = server.process(out.dgram(), now());
        assert!(out_to_rep.as_dgram_ref().is_some());
        qdebug!("Output={:0x?}", out_to_rep.as_dgram_ref());

        qdebug!("---- client: cert verification");
        let out = client.process(Some(out_to_rep.as_dgram_ref().unwrap().clone()), now());
        assert!(out.as_dgram_ref().is_some());
        qdebug!("Output={:0x?}", out.as_dgram_ref());

        let out = server.process(out.dgram(), now());
        assert!(out.as_dgram_ref().is_none());

        assert!(maybe_authenticate(&mut client));

        qdebug!("---- client: SH..FIN -> FIN");
        let out = client.process(None, now());
        assert!(out.as_dgram_ref().is_some());
        qdebug!("Output={:0x?}", out.as_dgram_ref());

        assert_eq!(2, client.stats().packets_rx);
        assert_eq!(0, client.stats().dups_rx);

        qdebug!("---- Dup, ignored");
        let out = client.process(out_to_rep.dgram(), now());
        assert!(out.as_dgram_ref().is_none());
        qdebug!("Output={:0x?}", out.as_dgram_ref());

        // Four packets total received, 1 of them is a dup and one has been dropped because Initial keys
        // are dropped.
        assert_eq!(4, client.stats().packets_rx);
        assert_eq!(1, client.stats().dups_rx);
        assert_eq!(1, client.stats().dropped_rx);
    }

    fn exchange_ticket(client: &mut Connection, server: &mut Connection, now: Instant) -> Vec<u8> {
        server.send_ticket(now, &[]).expect("can send ticket");
        let ticket = server.process_output(now).dgram();
        assert!(ticket.is_some());
        client.process_input(ticket.unwrap(), now);
        assert_eq!(*client.state(), State::Confirmed);
        client.resumption_token().expect("should have token")
    }

    #[test]
    fn connection_close() {
        let mut client = default_client();
        let mut server = default_server();
        connect(&mut client, &mut server);

        let now = now();

        client.close(now, 42, "");

        let out = client.process(None, now);

        let frames = server.test_process_input(out.dgram().unwrap(), now);
        assert_eq!(frames.len(), 1);
        assert!(matches!(
            frames[0],
            (
                Frame::ConnectionClose {
                    error_code: CloseError::Application(42),
                    ..
                },
                PNSpace::ApplicationData,
            )
        ));
    }

    #[test]
    fn resume() {
        let mut client = default_client();
        let mut server = default_server();
        connect(&mut client, &mut server);

        let token = exchange_ticket(&mut client, &mut server, now());
        let mut client = default_client();
        client
            .set_resumption_token(now(), &token[..])
            .expect("should set token");
        let mut server = default_server();
        connect(&mut client, &mut server);
        assert!(client.tls_info().unwrap().resumed());
        assert!(server.tls_info().unwrap().resumed());
    }

    #[test]
    fn remember_smoothed_rtt() {
        let mut client = default_client();
        let mut server = default_server();

        const RTT1: Duration = Duration::from_millis(130);
        let now = connect_with_rtt(&mut client, &mut server, now(), RTT1);
        assert_eq!(client.loss_recovery.rtt(), RTT1);

        let token = exchange_ticket(&mut client, &mut server, now);
        let mut client = default_client();
        let mut server = default_server();
        client.set_resumption_token(now, &token[..]).unwrap();
        assert_eq!(
            client.loss_recovery.rtt(),
            RTT1,
            "client should remember previous RTT"
        );

        const RTT2: Duration = Duration::from_millis(70);
        connect_with_rtt(&mut client, &mut server, now, RTT2);
        assert_eq!(
            client.loss_recovery.rtt(),
            RTT2,
            "previous RTT should be completely erased"
        );
    }

    #[test]
    fn zero_rtt_negotiate() {
        // Note that the two servers in this test will get different anti-replay filters.
        // That's OK because we aren't testing anti-replay.
        let mut client = default_client();
        let mut server = default_server();
        connect(&mut client, &mut server);

        let token = exchange_ticket(&mut client, &mut server, now());
        let mut client = default_client();
        client
            .set_resumption_token(now(), &token[..])
            .expect("should set token");
        let mut server = default_server();
        connect(&mut client, &mut server);
        assert!(client.tls_info().unwrap().early_data_accepted());
        assert!(server.tls_info().unwrap().early_data_accepted());
    }

    #[test]
    fn zero_rtt_send_recv() {
        let mut client = default_client();
        let mut server = default_server();
        connect(&mut client, &mut server);

        let token = exchange_ticket(&mut client, &mut server, now());
        let mut client = default_client();
        client
            .set_resumption_token(now(), &token[..])
            .expect("should set token");
        let mut server = default_server();

        // Send ClientHello.
        let client_hs = client.process(None, now());
        assert!(client_hs.as_dgram_ref().is_some());

        // Now send a 0-RTT packet.
        let client_stream_id = client.stream_create(StreamType::UniDi).unwrap();
        client.stream_send(client_stream_id, &[1, 2, 3]).unwrap();
        let client_0rtt = client.process(None, now());
        assert!(client_0rtt.as_dgram_ref().is_some());
        // 0-RTT packets on their own shouldn't be padded to 1200.
        assert!(client_0rtt.as_dgram_ref().unwrap().len() < 1200);

        let server_hs = server.process(client_hs.dgram(), now());
        assert!(server_hs.as_dgram_ref().is_some()); // ServerHello, etc...
        let server_process_0rtt = server.process(client_0rtt.dgram(), now());
        assert!(server_process_0rtt.as_dgram_ref().is_none());

        let server_stream_id = server
            .events()
            .find_map(|evt| match evt {
                ConnectionEvent::NewStream { stream_id, .. } => Some(stream_id),
                _ => None,
            })
            .expect("should have received a new stream event");
        assert_eq!(client_stream_id, server_stream_id.as_u64());
    }

    #[test]
    fn zero_rtt_send_coalesce() {
        let mut client = default_client();
        let mut server = default_server();
        connect(&mut client, &mut server);

        let token = exchange_ticket(&mut client, &mut server, now());
        let mut client = default_client();
        client
            .set_resumption_token(now(), &token[..])
            .expect("should set token");
        let mut server = default_server();

        // Write 0-RTT before generating any packets.
        // This should result in a datagram that coalesces Initial and 0-RTT.
        let client_stream_id = client.stream_create(StreamType::UniDi).unwrap();
        client.stream_send(client_stream_id, &[1, 2, 3]).unwrap();
        let client_0rtt = client.process(None, now());
        assert!(client_0rtt.as_dgram_ref().is_some());

        assertions::assert_coalesced_0rtt(&client_0rtt.as_dgram_ref().unwrap()[..]);

        let server_hs = server.process(client_0rtt.dgram(), now());
        assert!(server_hs.as_dgram_ref().is_some()); // Should produce ServerHello etc...

        let server_stream_id = server
            .events()
            .find_map(|evt| match evt {
                ConnectionEvent::NewStream { stream_id } => Some(stream_id),
                _ => None,
            })
            .expect("should have received a new stream event");
        assert_eq!(client_stream_id, server_stream_id.as_u64());
    }

    #[test]
    fn zero_rtt_before_resumption_token() {
        let mut client = default_client();
        assert!(client.stream_create(StreamType::BiDi).is_err());
    }

    #[test]
    fn zero_rtt_send_reject() {
        let mut client = default_client();
        let mut server = default_server();
        connect(&mut client, &mut server);

        let token = exchange_ticket(&mut client, &mut server, now());
        let mut client = default_client();
        client
            .set_resumption_token(now(), &token[..])
            .expect("should set token");
        let mut server = Connection::new_server(
            test_fixture::DEFAULT_KEYS,
            test_fixture::DEFAULT_ALPN,
            Rc::new(RefCell::new(FixedConnectionIdManager::new(10))),
            QuicVersion::default(),
        )
        .unwrap();
        // Using a freshly initialized anti-replay context
        // should result in the server rejecting 0-RTT.
        let ar = AntiReplay::new(now(), test_fixture::ANTI_REPLAY_WINDOW, 1, 3)
            .expect("setup anti-replay");
        server
            .server_enable_0rtt(&ar, AllowZeroRtt {})
            .expect("enable 0-RTT");

        // Send ClientHello.
        let client_hs = client.process(None, now());
        assert!(client_hs.as_dgram_ref().is_some());

        // Write some data on the client.
        let stream_id = client.stream_create(StreamType::UniDi).unwrap();
        let msg = &[1, 2, 3];
        client.stream_send(stream_id, msg).unwrap();
        let client_0rtt = client.process(None, now());
        assert!(client_0rtt.as_dgram_ref().is_some());

        let server_hs = server.process(client_hs.dgram(), now());
        assert!(server_hs.as_dgram_ref().is_some()); // Should produce ServerHello etc...
        let server_ignored = server.process(client_0rtt.dgram(), now());
        assert!(server_ignored.as_dgram_ref().is_none());

        // The server shouldn't receive that 0-RTT data.
        let recvd_stream_evt = |e| matches!(e, ConnectionEvent::NewStream { .. });
        assert!(!server.events().any(recvd_stream_evt));

        // Client should get a rejection.
        let client_fin = client.process(server_hs.dgram(), now());
        let recvd_0rtt_reject = |e| e == ConnectionEvent::ZeroRttRejected;
        assert!(client.events().any(recvd_0rtt_reject));

        // Server consume client_fin
        let server_ack = server.process(client_fin.dgram(), now());
        assert!(server_ack.as_dgram_ref().is_some());
        let client_out = client.process(server_ack.dgram(), now());
        assert!(client_out.as_dgram_ref().is_none());

        // ...and the client stream should be gone.
        let res = client.stream_send(stream_id, msg);
        assert!(res.is_err());
        assert_eq!(res.unwrap_err(), Error::InvalidStreamId);

        // Open a new stream and send data. StreamId should start with 0.
        let stream_id_after_reject = client.stream_create(StreamType::UniDi).unwrap();
        assert_eq!(stream_id, stream_id_after_reject);
        let msg = &[1, 2, 3];
        client.stream_send(stream_id_after_reject, msg).unwrap();
        let client_after_reject = client.process(None, now());
        assert!(client_after_reject.as_dgram_ref().is_some());

        // The server should receive new stream
        let server_out = server.process(client_after_reject.dgram(), now());
        assert!(server_out.as_dgram_ref().is_none()); // suppress the ack
        let recvd_stream_evt = |e| matches!(e, ConnectionEvent::NewStream { .. });
        assert!(server.events().any(recvd_stream_evt));
    }

    #[test]
    // Send fin even if a peer closes a reomte bidi send stream before sending any data.
    fn report_fin_when_stream_closed_wo_data() {
        // Note that the two servers in this test will get different anti-replay filters.
        // That's OK because we aren't testing anti-replay.
        let mut client = default_client();
        let mut server = default_server();
        connect(&mut client, &mut server);

        // create a stream
        let stream_id = client.stream_create(StreamType::BiDi).unwrap();
        client.stream_send(stream_id, &[0x00]).unwrap();
        let out = client.process(None, now());
        let _ = server.process(out.dgram(), now());

        assert_eq!(Ok(()), server.stream_close_send(stream_id));
        let out = server.process(None, now());
        let _ = client.process(out.dgram(), now());
        let stream_readable = |e| matches!(e, ConnectionEvent::RecvStreamReadable {..});
        assert!(client.events().any(stream_readable));
    }

    /// Connect with an RTT and then force both peers to be idle.
    /// Getting the client and server to reach an idle state is surprisingly hard.
    /// The server sends HANDSHAKE_DONE at the end of the handshake, and the client
    /// doesn't immediately acknowledge it.  Reordering packets does the trick.
    fn connect_rtt_idle(
        client: &mut Connection,
        server: &mut Connection,
        rtt: Duration,
    ) -> Instant {
        let mut now = connect_with_rtt(client, server, now(), rtt);
        let p1 = send_something(server, now);
        let p2 = send_something(server, now);
        now += rtt / 2;
        // Delivering p2 first at the client causes it to want to ACK.
        client.process_input(p2, now);
        // Delivering p1 should not have the client change its mind about the ACK.
        let ack = client.process(Some(p1), now).dgram();
        assert!(ack.is_some());
        assert_eq!(
            server.process(ack, now),
            Output::Callback(LOCAL_IDLE_TIMEOUT)
        );
        assert_eq!(
            client.process_output(now),
            Output::Callback(LOCAL_IDLE_TIMEOUT)
        );
        now
    }

    fn connect_force_idle(client: &mut Connection, server: &mut Connection) {
        connect_rtt_idle(client, server, Duration::new(0, 0));
    }

    #[test]
    fn idle_timeout() {
        let mut client = default_client();
        let mut server = default_server();
        connect_force_idle(&mut client, &mut server);

        let now = now();

        let res = client.process(None, now);
        assert_eq!(res, Output::Callback(LOCAL_IDLE_TIMEOUT));

        // Still connected after 29 seconds. Idle timer not reset
        let _ = client.process(None, now + LOCAL_IDLE_TIMEOUT - Duration::from_secs(1));
        assert!(matches!(client.state(), State::Confirmed));

        let _ = client.process(None, now + LOCAL_IDLE_TIMEOUT);

        // Not connected after LOCAL_IDLE_TIMEOUT seconds.
        assert!(matches!(client.state(), State::Closed(_)));
    }

    #[test]
    fn asymmetric_idle_timeout() {
        const LOWER_TIMEOUT_MS: u64 = 1000;
        const LOWER_TIMEOUT: Duration = Duration::from_millis(LOWER_TIMEOUT_MS);
        // Sanity check the constant.
        assert!(LOWER_TIMEOUT < LOCAL_IDLE_TIMEOUT);

        let mut client = default_client();
        let mut server = default_server();

        // Overwrite the default at the server.
        server
            .tps
            .borrow_mut()
            .local
            .set_integer(tparams::IDLE_TIMEOUT, LOWER_TIMEOUT_MS);
        server.idle_timeout.timeout = LOWER_TIMEOUT;

        // Now connect and force idleness manually.
        connect(&mut client, &mut server);
        let p1 = send_something(&mut server, now());
        let p2 = send_something(&mut server, now());
        client.process_input(p2, now());
        let ack = client.process(Some(p1), now()).dgram();
        assert!(ack.is_some());
        // Now the server has its ACK and both should be idle.
        assert_eq!(server.process(ack, now()), Output::Callback(LOWER_TIMEOUT));
        assert_eq!(client.process(None, now()), Output::Callback(LOWER_TIMEOUT));
    }

    #[test]
    fn tiny_idle_timeout() {
        const RTT: Duration = Duration::from_millis(500);
        const LOWER_TIMEOUT_MS: u64 = 100;
        const LOWER_TIMEOUT: Duration = Duration::from_millis(LOWER_TIMEOUT_MS);
        // We won't respect a value that is lower than 3*PTO, sanity check.
        assert!(LOWER_TIMEOUT < 3 * RTT);

        let mut client = default_client();
        let mut server = default_server();

        // Overwrite the default at the server.
        server
            .set_local_tparam(
                tparams::IDLE_TIMEOUT,
                TransportParameter::Integer(LOWER_TIMEOUT_MS),
            )
            .unwrap();
        server.idle_timeout.timeout = LOWER_TIMEOUT;

        // Now connect with an RTT and force idleness manually.
        let mut now = connect_with_rtt(&mut client, &mut server, now(), RTT);
        let p1 = send_something(&mut server, now);
        let p2 = send_something(&mut server, now);
        now += RTT / 2;
        client.process_input(p2, now);
        let ack = client.process(Some(p1), now).dgram();
        assert!(ack.is_some());

        // The client should be idle now, but with a different timer.
        if let Output::Callback(t) = client.process(None, now) {
            assert!(t > LOWER_TIMEOUT);
        } else {
            panic!("Client not idle");
        }

        // The server should go idle after the ACK, but again with a larger timeout.
        now += RTT / 2;
        if let Output::Callback(t) = client.process(ack, now) {
            assert!(t > LOWER_TIMEOUT);
        } else {
            panic!("Client not idle");
        }
    }

    #[test]
    fn idle_send_packet1() {
        let mut client = default_client();
        let mut server = default_server();
        connect_force_idle(&mut client, &mut server);

        let now = now();

        let res = client.process(None, now);
        assert_eq!(res, Output::Callback(LOCAL_IDLE_TIMEOUT));

        assert_eq!(client.stream_create(StreamType::UniDi).unwrap(), 2);
        assert_eq!(client.stream_send(2, b"hello").unwrap(), 5);

        let out = client.process(None, now + Duration::from_secs(10));
        let out = server.process(out.dgram(), now + Duration::from_secs(10));

        // Still connected after 39 seconds because idle timer reset by outgoing
        // packet
        let _ = client.process(
            out.dgram(),
            now + LOCAL_IDLE_TIMEOUT + Duration::from_secs(9),
        );
        assert!(matches!(client.state(), State::Confirmed));

        // Not connected after 40 seconds.
        let _ = client.process(None, now + LOCAL_IDLE_TIMEOUT + Duration::from_secs(10));

        assert!(matches!(client.state(), State::Closed(_)));
    }

    #[test]
    fn idle_send_packet2() {
        let mut client = default_client();
        let mut server = default_server();
        connect_force_idle(&mut client, &mut server);

        let now = now();

        let res = client.process(None, now);
        assert_eq!(res, Output::Callback(LOCAL_IDLE_TIMEOUT));

        assert_eq!(client.stream_create(StreamType::UniDi).unwrap(), 2);
        assert_eq!(client.stream_send(2, b"hello").unwrap(), 5);

        let _out = client.process(None, now + Duration::from_secs(10));

        assert_eq!(client.stream_send(2, b"there").unwrap(), 5);
        let _out = client.process(None, now + Duration::from_secs(20));

        // Still connected after 39 seconds.
        let _ = client.process(None, now + LOCAL_IDLE_TIMEOUT + Duration::from_secs(9));
        assert!(matches!(client.state(), State::Confirmed));

        // Not connected after 40 seconds because timer not reset by second
        // outgoing packet
        let _ = client.process(None, now + LOCAL_IDLE_TIMEOUT + Duration::from_secs(10));
        assert!(matches!(client.state(), State::Closed(_)));
    }

    #[test]
    fn idle_recv_packet() {
        let mut client = default_client();
        let mut server = default_server();
        connect_force_idle(&mut client, &mut server);

        let now = now();

        let res = client.process(None, now);
        assert_eq!(res, Output::Callback(LOCAL_IDLE_TIMEOUT));

        assert_eq!(client.stream_create(StreamType::BiDi).unwrap(), 0);
        assert_eq!(client.stream_send(0, b"hello").unwrap(), 5);

        // Respond with another packet
        let out = client.process(None, now + Duration::from_secs(10));
        server.process_input(out.dgram().unwrap(), now + Duration::from_secs(10));
        assert_eq!(server.stream_send(0, b"world").unwrap(), 5);
        let out = server.process_output(now + Duration::from_secs(10));
        assert_ne!(out.as_dgram_ref(), None);

        let _ = client.process(out.dgram(), now + Duration::from_secs(20));
        assert!(matches!(client.state(), State::Confirmed));

        // Still connected after 49 seconds because idle timer reset by received
        // packet
        let _ = client.process(None, now + LOCAL_IDLE_TIMEOUT + Duration::from_secs(19));
        assert!(matches!(client.state(), State::Confirmed));

        // Not connected after 50 seconds.
        let _ = client.process(None, now + LOCAL_IDLE_TIMEOUT + Duration::from_secs(20));

        assert!(matches!(client.state(), State::Closed(_)));
    }

    #[test]
    fn max_data() {
        let mut client = default_client();
        let mut server = default_server();

        const SMALL_MAX_DATA: usize = 16383;

        server
            .set_local_tparam(
                tparams::INITIAL_MAX_DATA,
                TransportParameter::Integer(SMALL_MAX_DATA.try_into().unwrap()),
            )
            .unwrap();

        connect(&mut client, &mut server);

        let stream_id = client.stream_create(StreamType::UniDi).unwrap();
        assert_eq!(client.events().count(), 2); // SendStreamWritable, StateChange(connected)
        assert_eq!(stream_id, 2);
        assert_eq!(
            client.stream_avail_send_space(stream_id).unwrap(),
            SMALL_MAX_DATA
        );
        assert_eq!(
            client
                .stream_send(stream_id, &[b'a'; RECV_BUFFER_SIZE])
                .unwrap(),
            SMALL_MAX_DATA
        );
        assert_eq!(client.events().count(), 0);

        assert_eq!(client.stream_send(stream_id, b"hello").unwrap(), 0);
        client
            .send_streams
            .get_mut(stream_id.into())
            .unwrap()
            .mark_as_sent(0, 4096, false);
        assert_eq!(client.events().count(), 0);
        client
            .send_streams
            .get_mut(stream_id.into())
            .unwrap()
            .mark_as_acked(0, 4096, false);
        assert_eq!(client.events().count(), 0);

        assert_eq!(client.stream_send(stream_id, b"hello").unwrap(), 0);
        // no event because still limited by conn max data
        assert_eq!(client.events().count(), 0);

        // Increase max data. Avail space now limited by stream credit
        client.handle_max_data(100_000_000);
        assert_eq!(
            client.stream_avail_send_space(stream_id).unwrap(),
            SEND_BUFFER_SIZE - SMALL_MAX_DATA
        );

        // Increase max stream data. Avail space now limited by tx buffer
        client
            .send_streams
            .get_mut(stream_id.into())
            .unwrap()
            .set_max_stream_data(100_000_000);
        assert_eq!(
            client.stream_avail_send_space(stream_id).unwrap(),
            SEND_BUFFER_SIZE - SMALL_MAX_DATA + 4096
        );

        let evts = client.events().collect::<Vec<_>>();
        assert_eq!(evts.len(), 1);
        assert!(matches!(evts[0], ConnectionEvent::SendStreamWritable{..}));
    }

    // Test that we split crypto data if they cannot fit into one packet.
    // To test this we will use a long server certificate.
    #[test]
    fn crypto_frame_split() {
        let mut client = default_client();

        let mut server = Connection::new_server(
            test_fixture::LONG_CERT_KEYS,
            test_fixture::DEFAULT_ALPN,
            Rc::new(RefCell::new(FixedConnectionIdManager::new(6))),
            QuicVersion::default(),
        )
        .expect("create a server");

        let client1 = client.process(None, now());
        assert!(client1.as_dgram_ref().is_some());

        // The entire server flight doesn't fit in a single packet because the
        // certificate is large, therefore the server will produce 2 packets.
        let server1 = server.process(client1.dgram(), now());
        assert!(server1.as_dgram_ref().is_some());
        let server2 = server.process(None, now());
        assert!(server2.as_dgram_ref().is_some());

        let client2 = client.process(server1.dgram(), now());
        // This is an ack.
        assert!(client2.as_dgram_ref().is_some());
        // The client might have the certificate now, so we can't guarantee that
        // this will work.
        let auth1 = maybe_authenticate(&mut client);
        assert_eq!(*client.state(), State::Handshaking);

        // let server process the ack for the first packet.
        let server3 = server.process(client2.dgram(), now());
        assert!(server3.as_dgram_ref().is_none());

        // Consume the second packet from the server.
        let client3 = client.process(server2.dgram(), now());

        // Check authentication.
        let auth2 = maybe_authenticate(&mut client);
        assert!(auth1 ^ auth2);
        // Now client has all data to finish handshake.
        assert_eq!(*client.state(), State::Connected);

        let client4 = client.process(server3.dgram(), now());
        // One of these will contain data depending on whether Authentication was completed
        // after the first or second server packet.
        assert!(client3.as_dgram_ref().is_some() ^ client4.as_dgram_ref().is_some());

        let _ = server.process(client3.dgram(), now());
        let _ = server.process(client4.dgram(), now());

        assert_eq!(*client.state(), State::Connected);
        assert_eq!(*server.state(), State::Confirmed);
    }

    #[test]
    fn set_local_tparam() {
        let client = default_client();

        client
            .set_local_tparam(tparams::INITIAL_MAX_DATA, TransportParameter::Integer(55))
            .unwrap()
    }

    #[test]
    // If we send a stop_sending to the peer, we should not accept more data from the peer.
    fn do_not_accept_data_after_stop_sending() {
        // Note that the two servers in this test will get different anti-replay filters.
        // That's OK because we aren't testing anti-replay.
        let mut client = default_client();
        let mut server = default_server();
        connect(&mut client, &mut server);

        // create a stream
        let stream_id = client.stream_create(StreamType::BiDi).unwrap();
        client.stream_send(stream_id, &[0x00]).unwrap();
        let out = client.process(None, now());
        let _ = server.process(out.dgram(), now());

        let stream_readable = |e| matches!(e, ConnectionEvent::RecvStreamReadable {..});
        assert!(server.events().any(stream_readable));

        // Send one more packet from client. The packet should arrive after the server
        // has already requested stop_sending.
        client.stream_send(stream_id, &[0x00]).unwrap();
        let out_second_data_frame = client.process(None, now());
        // Call stop sending.
        assert_eq!(
            Ok(()),
            server.stream_stop_sending(stream_id, Error::NoError.code())
        );

        // Receive the second data frame. The frame should be ignored and now
        // DataReadable events should be posted.
        let out = server.process(out_second_data_frame.dgram(), now());
        assert!(!server.events().any(stream_readable));

        let _ = client.process(out.dgram(), now());
        assert_eq!(
            Err(Error::FinalSizeError),
            client.stream_send(stream_id, &[0x00])
        );
    }

    #[test]
    // Server sends stop_sending, the client simultaneous sends reset.
    fn simultaneous_stop_sending_and_reset() {
        // Note that the two servers in this test will get different anti-replay filters.
        // That's OK because we aren't testing anti-replay.
        let mut client = default_client();
        let mut server = default_server();
        connect(&mut client, &mut server);

        // create a stream
        let stream_id = client.stream_create(StreamType::BiDi).unwrap();
        client.stream_send(stream_id, &[0x00]).unwrap();
        let out = client.process(None, now());
        let _ = server.process(out.dgram(), now());

        let stream_readable = |e| matches!(e, ConnectionEvent::RecvStreamReadable {..});
        assert!(server.events().any(stream_readable));

        // The client resets the stream. The packet with reset should arrive after the server
        // has already requested stop_sending.
        client
            .stream_reset_send(stream_id, Error::NoError.code())
            .unwrap();
        let out_reset_frame = client.process(None, now());
        // Call stop sending.
        assert_eq!(
            Ok(()),
            server.stream_stop_sending(stream_id, Error::NoError.code())
        );

        // Receive the second data frame. The frame should be ignored and now
        // DataReadable events should be posted.
        let out = server.process(out_reset_frame.dgram(), now());
        assert!(!server.events().any(stream_readable));

        // The client gets the STOP_SENDING frame.
        let _ = client.process(out.dgram(), now());
        assert_eq!(
            Err(Error::InvalidStreamId),
            client.stream_send(stream_id, &[0x00])
        );
    }

    #[test]
    fn test_client_fin_reorder() {
        let mut client = default_client();
        let mut server = default_server();

        // Send ClientHello.
        let client_hs = client.process(None, now());
        assert!(client_hs.as_dgram_ref().is_some());

        let server_hs = server.process(client_hs.dgram(), now());
        assert!(server_hs.as_dgram_ref().is_some()); // ServerHello, etc...

        let client_ack = client.process(server_hs.dgram(), now());
        assert!(client_ack.as_dgram_ref().is_some());

        let server_out = server.process(client_ack.dgram(), now());
        assert!(server_out.as_dgram_ref().is_none());

        assert!(maybe_authenticate(&mut client));
        assert_eq!(*client.state(), State::Connected);

        let client_fin = client.process(None, now());
        assert!(client_fin.as_dgram_ref().is_some());

        let client_stream_id = client.stream_create(StreamType::UniDi).unwrap();
        client.stream_send(client_stream_id, &[1, 2, 3]).unwrap();
        let client_stream_data = client.process(None, now());
        assert!(client_stream_data.as_dgram_ref().is_some());

        // Now stream data gets before client_fin
        let server_out = server.process(client_stream_data.dgram(), now());
        assert!(server_out.as_dgram_ref().is_none()); // the packet will be discarded

        assert_eq!(*server.state(), State::Handshaking);
        let server_out = server.process(client_fin.dgram(), now());
        assert!(server_out.as_dgram_ref().is_some());
    }

    #[test]
    fn pto_works_basic() {
        let mut client = default_client();
        let mut server = default_server();
        connect_force_idle(&mut client, &mut server);

        let mut now = now();

        let res = client.process(None, now);
        assert_eq!(res, Output::Callback(LOCAL_IDLE_TIMEOUT));

        // Send data on two streams
        assert_eq!(client.stream_create(StreamType::UniDi).unwrap(), 2);
        assert_eq!(client.stream_send(2, b"hello").unwrap(), 5);
        assert_eq!(client.stream_send(2, b" world").unwrap(), 6);

        assert_eq!(client.stream_create(StreamType::UniDi).unwrap(), 6);
        assert_eq!(client.stream_send(6, b"there!").unwrap(), 6);

        // Send a packet after some time.
        now += Duration::from_secs(10);
        let out = client.process(None, now);
        assert!(out.dgram().is_some());

        // Nothing to do, should return callback
        let out = client.process(None, now);
        assert!(matches!(out, Output::Callback(_)));

        // One second later, it should want to send PTO packet
        now += AT_LEAST_PTO;
        let out = client.process(None, now);

        let frames = server.test_process_input(out.dgram().unwrap(), now);

        assert!(frames.iter().all(|(_, sp)| *sp == PNSpace::ApplicationData));
        assert!(frames.iter().any(|(f, _)| *f == Frame::Ping));
        assert!(frames
            .iter()
            .any(|(f, _)| matches!(f, Frame::Stream { stream_id, .. } if stream_id.as_u64() == 2)));
        assert!(frames
            .iter()
            .any(|(f, _)| matches!(f, Frame::Stream { stream_id, .. } if stream_id.as_u64() == 6)));
    }

    #[test]
    fn pto_works_full_cwnd() {
        let mut client = default_client();
        let mut server = default_server();
        connect_force_idle(&mut client, &mut server);

        let res = client.process(None, now());
        assert_eq!(res, Output::Callback(LOCAL_IDLE_TIMEOUT));

        // Send lots of data.
        assert_eq!(client.stream_create(StreamType::UniDi).unwrap(), 2);
        let (dgrams, now) = fill_cwnd(&mut client, 2, now());
        assert_full_cwnd(&dgrams, POST_HANDSHAKE_CWND);

        // Fill the CWND after waiting for a PTO.
        let (dgrams, now) = fill_cwnd(&mut client, 2, now + AT_LEAST_PTO);
        assert_eq!(dgrams.len(), 2); // Two packets in the PTO.

        // All (2) datagrams contain one PING frame and at least one STREAM frame.
        for d in dgrams {
            assert_eq!(d.len(), PATH_MTU_V6);
            let frames = server.test_process_input(d, now);
            assert_eq!(
                frames
                    .iter()
                    .filter(|i| matches!(i, (Frame::Ping, PNSpace::ApplicationData)))
                    .count(),
                1
            );
            assert!(
                frames
                    .iter()
                    .filter(|i| matches!(i, (Frame::Stream { .. }, PNSpace::ApplicationData)))
                    .count()
                    >= 1
            );
        }
    }

    #[test]
    #[allow(clippy::cognitive_complexity)]
    fn pto_works_ping() {
        let mut client = default_client();
        let mut server = default_server();
        connect_force_idle(&mut client, &mut server);

        let now = now();

        let res = client.process(None, now);
        assert_eq!(res, Output::Callback(LOCAL_IDLE_TIMEOUT));

        // Send "zero" pkt
        assert_eq!(client.stream_create(StreamType::UniDi).unwrap(), 2);
        assert_eq!(client.stream_send(2, b"zero").unwrap(), 4);
        let pkt0 = client.process(None, now + Duration::from_secs(10));
        assert!(matches!(pkt0, Output::Datagram(_)));

        // Send "one" pkt
        assert_eq!(client.stream_send(2, b"one").unwrap(), 3);
        let pkt1 = client.process(None, now + Duration::from_secs(10));

        // Send "two" pkt
        assert_eq!(client.stream_send(2, b"two").unwrap(), 3);
        let pkt2 = client.process(None, now + Duration::from_secs(10));

        // Send "three" pkt
        assert_eq!(client.stream_send(2, b"three").unwrap(), 5);
        let pkt3 = client.process(None, now + Duration::from_secs(10));

        // Nothing to do, should return callback
        let out = client.process(None, now + Duration::from_secs(10));
        // Check callback delay is what we expect
        assert!(matches!(out, Output::Callback(x) if x == Duration::from_millis(45)));

        // Process these by server, skipping pkt0
        let srv0_pkt1 = server.process(pkt1.dgram(), now + Duration::from_secs(10));
        // ooo, ack client pkt 1
        assert!(matches!(srv0_pkt1, Output::Datagram(_)));

        // process pkt2 (no ack yet)
        let srv2 = server.process(
            pkt2.dgram(),
            now + Duration::from_secs(10) + Duration::from_millis(20),
        );
        assert!(matches!(srv2, Output::Callback(_)));

        // process pkt3 (acked)
        let srv2 = server.process(
            pkt3.dgram(),
            now + Duration::from_secs(10) + Duration::from_millis(20),
        );
        // ack client pkt 2 & 3
        assert!(matches!(srv2, Output::Datagram(_)));

        // client processes ack
        let pkt4 = client.process(
            srv2.dgram(),
            now + Duration::from_secs(10) + Duration::from_millis(40),
        );
        // client resends data from pkt0
        assert!(matches!(pkt4, Output::Datagram(_)));

        // server sees ooo pkt0 and generates ack
        let srv_pkt2 = server.process(
            pkt0.dgram(),
            now + Duration::from_secs(10) + Duration::from_millis(40),
        );
        assert!(matches!(srv_pkt2, Output::Datagram(_)));

        // Orig data is acked
        let pkt5 = client.process(
            srv_pkt2.dgram(),
            now + Duration::from_secs(10) + Duration::from_millis(40),
        );
        assert!(matches!(pkt5, Output::Callback(_)));

        // PTO expires. No unacked data. Only send PING.
        let pkt6 = client.process(
            None,
            now + Duration::from_secs(10) + Duration::from_millis(110),
        );

        let frames = server.test_process_input(
            pkt6.dgram().unwrap(),
            now + Duration::from_secs(10) + Duration::from_millis(110),
        );

        assert_eq!(frames[0], (Frame::Ping, PNSpace::ApplicationData));
    }

    #[test]
    fn pto_initial() {
        const INITIAL_PTO: Duration = Duration::from_millis(300);
        let mut now = now();

        qdebug!("---- client: generate CH");
        let mut client = default_client();
        let pkt1 = client.process(None, now).dgram();
        assert!(pkt1.is_some());
        assert_eq!(pkt1.clone().unwrap().len(), PATH_MTU_V6);

        let delay = client.process(None, now).callback();
        assert_eq!(delay, INITIAL_PTO);

        // Resend initial after PTO.
        now += delay;
        let pkt2 = client.process(None, now).dgram();
        assert!(pkt2.is_some());
        assert_eq!(pkt2.unwrap().len(), PATH_MTU_V6);

        let pkt3 = client.process(None, now).dgram();
        assert!(pkt3.is_some());
        assert_eq!(pkt3.unwrap().len(), PATH_MTU_V6);

        let delay = client.process(None, now).callback();
        // PTO has doubled.
        assert_eq!(delay, INITIAL_PTO * 2);

        // Server process the first initial pkt.
        let mut server = default_server();
        let out = server.process(pkt1, now).dgram();
        assert!(out.is_some());

        // Client receives ack for the first initial packet as well a Handshake packet.
        // After the handshake packet the initial keys and the crypto stream for the initial
        // packet number space will be discarded.
        // Here only an ack for the Handshake packet will be sent.
        let out = client.process(out, now).dgram();
        assert!(out.is_some());

        // We do not have PTO for the resent initial packet any more, but
        // the Handshake PTO timer should be armed.  As the RTT is apparently
        // the same as the initial PTO value, and there is only one sample,
        // the PTO will be 3x the INITIAL PTO.
        let delay = client.process(None, now).callback();
        assert_eq!(delay, INITIAL_PTO * 3);
    }

    /// A complete handshake that involves a PTO in the Handshake space.
    #[test]
    fn pto_handshake_complete() {
        let mut now = now();
        // start handshake
        let mut client = default_client();
        let mut server = default_server();

        let pkt = client.process(None, now).dgram();
        let cb = client.process(None, now).callback();
        assert_eq!(cb, Duration::from_millis(300));

        now += Duration::from_millis(10);
        let pkt = server.process(pkt, now).dgram();

        now += Duration::from_millis(10);
        let pkt = client.process(pkt, now).dgram();

        let cb = client.process(None, now).callback();
        // The client now has a single RTT estimate (20ms), so
        // the handshake PTO is set based on that.
        assert_eq!(cb, Duration::from_millis(60));

        now += Duration::from_millis(10);
        let pkt = server.process(pkt, now).dgram();
        assert!(pkt.is_none());

        now += Duration::from_millis(10);
        client.authenticated(AuthenticationStatus::Ok, now);

        qdebug!("---- client: SH..FIN -> FIN");
        let pkt1 = client.process(None, now).dgram();
        assert!(pkt1.is_some());

        let cb = client.process(None, now).callback();
        assert_eq!(cb, Duration::from_millis(60));

        // Wait for PTO to expire and resend a handshake packet
        now += Duration::from_millis(60);
        let pkt2 = client.process(None, now).dgram();
        assert!(pkt2.is_some());

        // Get a second PTO packet.
        let pkt3 = client.process(None, now).dgram();
        assert!(pkt3.is_some());

        // PTO has been doubled.
        let cb = client.process(None, now).callback();
        assert_eq!(cb, Duration::from_millis(120));

        now += Duration::from_millis(10);
        // Server receives the first packet.
        // The output will be a Handshake packet with an ack and a app pn space packet with
        // HANDSHAKE_DONE.
        let pkt = server.process(pkt1, now).dgram();
        assert!(pkt.is_some());

        // Check that the PTO packets (pkt2, pkt3) are Handshake packets.
        // The server discarded the Handshake keys already, therefore they are dropped.
        let dropped_before = server.stats().dropped_rx;
        let frames = server.test_process_input(pkt2.unwrap(), now);
        assert_eq!(1, server.stats().dropped_rx - dropped_before);
        assert!(frames.is_empty());

        let dropped_before = server.stats().dropped_rx;
        let frames = server.test_process_input(pkt3.unwrap(), now);
        assert_eq!(1, server.stats().dropped_rx - dropped_before);
        assert!(frames.is_empty());

        now += Duration::from_millis(10);
        // Client receive ack for the first packet
        let cb = client.process(pkt, now).callback();
        // Ack delay timer for the packet carrying HANDSHAKE_DONE.
        assert_eq!(cb, ACK_DELAY);

        // Let the ack timer expire.
        now += cb;
        let out = client.process(None, now).dgram();
        assert!(out.is_some());
        let cb = client.process(None, now).callback();
        // The handshake keys are discarded, but now we're back to the idle timeout.
        // We don't send another PING because the handshake space is done and there
        // is nothing to probe for.
        assert_eq!(cb, LOCAL_IDLE_TIMEOUT - ACK_DELAY);
    }

    /// Test that PTO in the Handshake space contains the right frames.
    #[test]
    fn pto_handshake_frames() {
        let mut now = now();
        qdebug!("---- client: generate CH");
        let mut client = default_client();
        let pkt = client.process(None, now);

        now += Duration::from_millis(10);
        qdebug!("---- server: CH -> SH, EE, CERT, CV, FIN");
        let mut server = default_server();
        let pkt = server.process(pkt.dgram(), now);

        now += Duration::from_millis(10);
        qdebug!("---- client: cert verification");
        let pkt = client.process(pkt.dgram(), now);

        now += Duration::from_millis(10);
        let _pkt = server.process(pkt.dgram(), now);

        now += Duration::from_millis(10);
        client.authenticated(AuthenticationStatus::Ok, now);

        assert_eq!(client.stream_create(StreamType::UniDi).unwrap(), 2);
        assert_eq!(client.stream_send(2, b"zero").unwrap(), 4);
        qdebug!("---- client: SH..FIN -> FIN and 1RTT packet");
        let pkt1 = client.process(None, now).dgram();
        assert!(pkt1.is_some());

        // Get PTO timer.
        let out = client.process(None, now);
        assert_eq!(out, Output::Callback(Duration::from_millis(60)));

        // Wait for PTO to expire and resend a handshake packet.
        now += Duration::from_millis(60);
        let pkt2 = client.process(None, now).dgram();
        assert!(pkt2.is_some());

        now += Duration::from_millis(10);
        let frames = server.test_process_input(pkt2.unwrap(), now);

        assert_eq!(frames.len(), 2);
        assert_eq!(frames[0], (Frame::Ping, PNSpace::Handshake));
        assert!(matches!(
            frames[1],
            (Frame::Crypto { .. }, PNSpace::Handshake)
        ));
    }

    /// In the case that the Handshake takes too many packets, the server might
    /// be stalled on the anti-amplification limit.  If a Handshake ACK from the
    /// client is lost, the client has to keep the PTO timer armed or the server
    /// might be unable to send anything, causing a deadlock.
    #[test]
    fn handshake_ack_pto() {
        const RTT: Duration = Duration::from_millis(10);
        let mut now = now();
        let mut client = default_client();
        let mut server = default_server();
        // This is a greasing transport parameter, and large enough that the
        // server needs to send two Handshake packets.
        let big = TransportParameter::Bytes(vec![0; PATH_MTU_V6]);
        server.set_local_tparam(0xce16, big).unwrap();

        let c1 = client.process(None, now).dgram();

        now += RTT / 2;
        let s1 = server.process(c1, now).dgram();
        assert!(s1.is_some());
        let s2 = server.process(None, now).dgram();
        assert!(s1.is_some());

        // Now let the client have the Initial, but drop the first coalesced Handshake packet.
        now += RTT / 2;
        let (initial, _) = split_datagram(s1.unwrap());
        client.process_input(initial, now);
        let c2 = client.process(s2, now).dgram();
        assert!(c2.is_some()); // This is an ACK.  Drop it.
        let delay = client.process(None, now).callback();
        assert_eq!(delay, RTT * 3);

        // Wait for the PTO and ensure that the client generates a packet.
        now += delay;
        let c3 = client.process(None, now).dgram();
        assert!(c3.is_some());

        now += RTT / 2;
        let frames = server.test_process_input(c3.unwrap(), now);
        assert_eq!(frames, vec![(Frame::Ping, PNSpace::Handshake)]);

        // Now complete the handshake as cheaply as possible.
        let dgram = server.process(None, now).dgram();
        client.process_input(dgram.unwrap(), now);
        maybe_authenticate(&mut client);
        let dgram = client.process(None, now).dgram();
        assert_eq!(*client.state(), State::Connected);
        let dgram = server.process(dgram, now).dgram();
        assert_eq!(*server.state(), State::Confirmed);
        client.process_input(dgram.unwrap(), now);
        assert_eq!(*client.state(), State::Confirmed);
    }

    #[test]
    // Absent path PTU discovery, max v6 packet size should be PATH_MTU_V6.
    fn verify_pkt_honors_mtu() {
        let mut client = default_client();
        let mut server = default_server();
        connect_force_idle(&mut client, &mut server);

        let now = now();

        let res = client.process(None, now);
        assert_eq!(res, Output::Callback(LOCAL_IDLE_TIMEOUT));

        // Try to send a large stream and verify first packet is correctly sized
        assert_eq!(client.stream_create(StreamType::UniDi).unwrap(), 2);
        assert_eq!(client.stream_send(2, &[0xbb; 2000]).unwrap(), 2000);
        let pkt0 = client.process(None, now);
        assert!(matches!(pkt0, Output::Datagram(_)));
        assert_eq!(pkt0.as_dgram_ref().unwrap().len(), PATH_MTU_V6);
    }

    /// This fills the congestion window from a single source.
    /// As the pacer will interfere with this, this moves time forward
    /// as `Output::Callback` is received.  Because it is hard to tell
    /// from the return value whether a timeout is an ACK delay, PTO, or
    /// pacing, this looks at the congestion window to tell when to stop.
    /// Returns a list of datagrams and the new time.
    fn fill_cwnd(src: &mut Connection, stream: u64, mut now: Instant) -> (Vec<Datagram>, Instant) {
        const BLOCK_SIZE: usize = 4_096;
        let mut total_dgrams = Vec::new();

        qtrace!(
            "fill_cwnd starting cwnd: {}",
            src.loss_recovery.cwnd_avail()
        );

        loop {
            let bytes_sent = src.stream_send(stream, &[0x42; BLOCK_SIZE]).unwrap();
            qtrace!("fill_cwnd wrote {} bytes", bytes_sent);
            if bytes_sent < BLOCK_SIZE {
                break;
            }
        }

        loop {
            let pkt = src.process_output(now);
            qtrace!(
                "fill_cwnd cwnd remaining={}, output: {:?}",
                src.loss_recovery.cwnd_avail(),
                pkt
            );
            match pkt {
                Output::Datagram(dgram) => {
                    total_dgrams.push(dgram);
                }
                Output::Callback(t) => {
                    if src.loss_recovery.cwnd_avail() < ACK_ONLY_SIZE_LIMIT {
                        break;
                    }
                    now += t;
                }
                _ => panic!(),
            }
        }

        (total_dgrams, now)
    }

    // Receive multiple packets and generate an ack-only packet.
    fn ack_bytes(
        dest: &mut Connection,
        stream: u64,
        in_dgrams: Vec<Datagram>,
        now: Instant,
    ) -> (Vec<Datagram>, Vec<Frame>) {
        let mut srv_buf = [0; 4_096];
        let mut recvd_frames = Vec::new();

        qdebug!([dest], "ack_bytes {} datagrams", in_dgrams.len());
        for dgram in in_dgrams {
            recvd_frames.extend(dest.test_process_input(dgram, now));
        }

        loop {
            let (bytes_read, _fin) = dest.stream_recv(stream, &mut srv_buf).unwrap();
            qtrace!([dest], "ack_bytes read {} bytes", bytes_read);
            if bytes_read == 0 {
                break;
            }
        }

        let mut tx_dgrams = Vec::new();
        while let Output::Datagram(dg) = dest.process_output(now) {
            tx_dgrams.push(dg);
        }

        assert!((tx_dgrams.len() == 1) || (tx_dgrams.len() == 2));

        (
            tx_dgrams,
            recvd_frames.into_iter().map(|(f, _e)| f).collect(),
        )
    }

    /// This magic number is the size of the client's CWND after the handshake completes.
    /// This includes the initial congestion window, as increased as a result
    /// receiving acknowledgments for Initial and Handshake packets, which is
    /// at least one full packet (the first Initial) and a little extra.
    ///
    /// As we change how we build packets, or even as NSS changes,
    /// this number might be different.  The tests that depend on this
    /// value could fail as a result of variations, so it's OK to just
    /// change this value, but it is good to first understand where the
    /// change came from.
    const POST_HANDSHAKE_CWND: usize = PATH_MTU_V6 * (INITIAL_CWND_PKTS + 1) + 75;

    /// Determine the number of packets required to fill the CWND.
    const fn cwnd_packets(data: usize) -> usize {
        (data + ACK_ONLY_SIZE_LIMIT - 1) / PATH_MTU_V6
    }

    /// Determine the size of the last packet.
    /// The minimal size of a packet is `ACK_ONLY_SIZE_LIMIT`.
    fn last_packet(cwnd: usize) -> usize {
        if (cwnd % PATH_MTU_V6) > ACK_ONLY_SIZE_LIMIT {
            cwnd % PATH_MTU_V6
        } else {
            PATH_MTU_V6
        }
    }

    /// Assert that the set of packets fill the CWND.
    fn assert_full_cwnd(packets: &[Datagram], cwnd: usize) {
        assert_eq!(packets.len(), cwnd_packets(cwnd));
        let (last, rest) = packets.split_last().unwrap();
        assert!(rest.iter().all(|d| d.len() == PATH_MTU_V6));
        assert_eq!(last.len(), last_packet(cwnd));
    }

    #[test]
    /// Verify initial CWND is honored.
    fn cc_slow_start() {
        let mut client = default_client();
        let mut server = default_server();

        server
            .set_local_tparam(
                tparams::INITIAL_MAX_DATA,
                TransportParameter::Integer(65536),
            )
            .unwrap();
        connect_force_idle(&mut client, &mut server);

        let now = now();

        // Try to send a lot of data
        assert_eq!(client.stream_create(StreamType::UniDi).unwrap(), 2);
        let (c_tx_dgrams, _) = fill_cwnd(&mut client, 2, now);
        assert_full_cwnd(&c_tx_dgrams, POST_HANDSHAKE_CWND);
        assert!(client.loss_recovery.cwnd_avail() < ACK_ONLY_SIZE_LIMIT);
    }

    #[test]
    /// Verify that CC moves to cong avoidance when a packet is marked lost.
    fn cc_slow_start_to_cong_avoidance_recovery_period() {
        let mut client = default_client();
        let mut server = default_server();
        connect_force_idle(&mut client, &mut server);

        // Create stream 0
        assert_eq!(client.stream_create(StreamType::BiDi).unwrap(), 0);

        // Buffer up lot of data and generate packets
        let (c_tx_dgrams, now) = fill_cwnd(&mut client, 0, now());
        assert_full_cwnd(&c_tx_dgrams, POST_HANDSHAKE_CWND);
        // Predict the packet number of the last packet sent.
        // We have already sent one packet in `connect_force_idle` (an ACK),
        // so this will be equal to the number of packets in this flight.
        let flight1_largest = PacketNumber::try_from(c_tx_dgrams.len()).unwrap();

        // Server: Receive and generate ack
        let (s_tx_dgram, _recvd_frames) = ack_bytes(&mut server, 0, c_tx_dgrams, now);

        // Client: Process ack
        for dgram in s_tx_dgram {
            let recvd_frames = client.test_process_input(dgram, now);

            // Verify that server-sent frame was what we thought.
            if let (
                Frame::Ack {
                    largest_acknowledged,
                    ..
                },
                PNSpace::ApplicationData,
            ) = recvd_frames[0]
            {
                assert_eq!(largest_acknowledged, flight1_largest);
            } else {
                panic!("Expected an application ACK");
            }
        }

        // Client: send more
        let (mut c_tx_dgrams, now) = fill_cwnd(&mut client, 0, now);
        assert_full_cwnd(&c_tx_dgrams, POST_HANDSHAKE_CWND * 2);
        let flight2_largest = flight1_largest + u64::try_from(c_tx_dgrams.len()).unwrap();

        // Server: Receive and generate ack again, but drop first packet
        c_tx_dgrams.remove(0);
        let (s_tx_dgram, _recvd_frames) = ack_bytes(&mut server, 0, c_tx_dgrams, now);

        // Client: Process ack
        for dgram in s_tx_dgram {
            let recvd_frames = client.test_process_input(dgram, now);

            // Verify that server-sent frame was what we thought.
            if let (
                Frame::Ack {
                    largest_acknowledged,
                    ..
                },
                PNSpace::ApplicationData,
            ) = recvd_frames[0]
            {
                assert_eq!(largest_acknowledged, flight2_largest);
            } else {
                panic!("Expected an application ACK");
            }
        }

        // If we just triggered cong avoidance, these should be equal
        assert_eq!(client.loss_recovery.cwnd(), client.loss_recovery.ssthresh());
    }

    #[test]
    /// Verify that CC stays in recovery period when packet sent before start of
    /// recovery period is acked.
    fn cc_cong_avoidance_recovery_period_unchanged() {
        let mut client = default_client();
        let mut server = default_server();
        connect_force_idle(&mut client, &mut server);

        // Create stream 0
        assert_eq!(client.stream_create(StreamType::BiDi).unwrap(), 0);

        // Buffer up lot of data and generate packets
        let (mut c_tx_dgrams, now) = fill_cwnd(&mut client, 0, now());
        assert_full_cwnd(&c_tx_dgrams, POST_HANDSHAKE_CWND);

        // Drop 0th packet. When acked, this should put client into CARP.
        c_tx_dgrams.remove(0);

        let c_tx_dgrams2 = c_tx_dgrams.split_off(5);

        // Server: Receive and generate ack
        let (s_tx_dgram, _) = ack_bytes(&mut server, 0, c_tx_dgrams, now);
        for dgram in s_tx_dgram {
            client.test_process_input(dgram, now);
        }

        // If we just triggered cong avoidance, these should be equal
        let cwnd1 = client.loss_recovery.cwnd();
        assert_eq!(cwnd1, client.loss_recovery.ssthresh());

        // Generate ACK for more received packets
        let (s_tx_dgram, _) = ack_bytes(&mut server, 0, c_tx_dgrams2, now);

        // ACK more packets but they were sent before end of recovery period
        for dgram in s_tx_dgram {
            client.test_process_input(dgram, now);
        }

        // cwnd should not have changed since ACKed packets were sent before
        // recovery period expired
        let cwnd2 = client.loss_recovery.cwnd();
        assert_eq!(cwnd1, cwnd2);
    }

    #[test]
    /// Verify that CC moves out of recovery period when packet sent after start
    /// of recovery period is acked.
    fn cc_cong_avoidance_recovery_period_to_cong_avoidance() {
        let mut client = default_client();
        let mut server = default_server();
        connect(&mut client, &mut server);

        // Create stream 0
        assert_eq!(client.stream_create(StreamType::BiDi).unwrap(), 0);

        // Buffer up lot of data and generate packets
        let (mut c_tx_dgrams, mut now) = fill_cwnd(&mut client, 0, now());

        // Drop 0th packet. When acked, this should put client into CARP.
        c_tx_dgrams.remove(0);

        // Server: Receive and generate ack
        let (s_tx_dgram, _) = ack_bytes(&mut server, 0, c_tx_dgrams, now);

        // Client: Process ack
        for dgram in s_tx_dgram {
            client.test_process_input(dgram, now);
        }

        // Should be in CARP now.
        let cwnd1 = client.loss_recovery.cwnd();

        now += Duration::from_millis(10); // Time passes. CARP -> CA

        // Client: Send more data
        let (mut c_tx_dgrams, next_now) = fill_cwnd(&mut client, 0, now);
        now = next_now;

        // Only sent 2 packets, to generate an ack but also keep cwnd increase
        // small
        c_tx_dgrams.truncate(2);

        // Generate ACK
        let (s_tx_dgram, _) = ack_bytes(&mut server, 0, c_tx_dgrams, now);

        for dgram in s_tx_dgram {
            client.test_process_input(dgram, now);
        }

        // ACK of pkts sent after start of recovery period should have caused
        // exit from recovery period to just regular congestion avoidance. cwnd
        // should now be a little higher but not as high as acked pkts during
        // slow-start would cause it to be.
        let cwnd2 = client.loss_recovery.cwnd();

        assert!(cwnd2 > cwnd1);
        assert!(cwnd2 < cwnd1 + 500);
    }

    fn induce_persistent_congestion(
        client: &mut Connection,
        server: &mut Connection,
        mut now: Instant,
    ) -> Instant {
        // Note: wait some arbitrary time that should be longer than pto
        // timer. This is rather brittle.
        now += AT_LEAST_PTO;

        qtrace!([client], "first PTO");
        let (c_tx_dgrams, next_now) = fill_cwnd(client, 0, now);
        now = next_now;
        assert_eq!(c_tx_dgrams.len(), 2); // Two PTO packets

        qtrace!([client], "second PTO");
        now += AT_LEAST_PTO * 2;
        let (c_tx_dgrams, next_now) = fill_cwnd(client, 0, now);
        now = next_now;
        assert_eq!(c_tx_dgrams.len(), 2); // Two PTO packets

        qtrace!([client], "third PTO");
        now += AT_LEAST_PTO * 4;
        let (c_tx_dgrams, next_now) = fill_cwnd(client, 0, now);
        now = next_now;
        assert_eq!(c_tx_dgrams.len(), 2); // Two PTO packets

        // Generate ACK
        let (s_tx_dgram, _) = ack_bytes(server, 0, c_tx_dgrams, now);

        // An ACK for the third PTO causes persistent congestion.
        for dgram in s_tx_dgram {
            client.process_input(dgram, now);
        }

        assert_eq!(client.loss_recovery.cwnd(), MIN_CONG_WINDOW);
        now
    }

    #[test]
    /// Verify transition to persistent congestion state if conditions are met.
    fn cc_slow_start_to_persistent_congestion_no_acks() {
        let mut client = default_client();
        let mut server = default_server();
        connect_force_idle(&mut client, &mut server);

        // Create stream 0
        assert_eq!(client.stream_create(StreamType::BiDi).unwrap(), 0);

        // Buffer up lot of data and generate packets
        let (c_tx_dgrams, mut now) = fill_cwnd(&mut client, 0, now());
        assert_full_cwnd(&c_tx_dgrams, POST_HANDSHAKE_CWND);

        // Server: Receive and generate ack
        now += Duration::from_millis(100);
        let (_s_tx_dgram, _) = ack_bytes(&mut server, 0, c_tx_dgrams, now);

        // ACK lost.

        induce_persistent_congestion(&mut client, &mut server, now);
    }

    #[test]
    /// Verify transition to persistent congestion state if conditions are met.
    fn cc_slow_start_to_persistent_congestion_some_acks() {
        let mut client = default_client();
        let mut server = default_server();
        connect_force_idle(&mut client, &mut server);

        // Create stream 0
        assert_eq!(client.stream_create(StreamType::BiDi).unwrap(), 0);

        // Buffer up lot of data and generate packets
        let (c_tx_dgrams, mut now) = fill_cwnd(&mut client, 0, now());
        assert_full_cwnd(&c_tx_dgrams, POST_HANDSHAKE_CWND);

        // Server: Receive and generate ack
        now += Duration::from_millis(100);
        let (s_tx_dgram, _) = ack_bytes(&mut server, 0, c_tx_dgrams, now);

        now += Duration::from_millis(100);
        for dgram in s_tx_dgram {
            client.process_input(dgram, now);
        }

        // send bytes that will be lost
        let (_c_tx_dgrams, next_now) = fill_cwnd(&mut client, 0, now);
        now = next_now + Duration::from_millis(100);

        induce_persistent_congestion(&mut client, &mut server, now);
    }

    #[test]
    /// Verify persistent congestion moves to slow start after recovery period
    /// ends.
    fn cc_persistent_congestion_to_slow_start() {
        let mut client = default_client();
        let mut server = default_server();
        connect_force_idle(&mut client, &mut server);

        // Create stream 0
        assert_eq!(client.stream_create(StreamType::BiDi).unwrap(), 0);

        // Buffer up lot of data and generate packets
        let (c_tx_dgrams, mut now) = fill_cwnd(&mut client, 0, now());
        assert_full_cwnd(&c_tx_dgrams, POST_HANDSHAKE_CWND);

        // Server: Receive and generate ack
        now += Duration::from_millis(10);
        let (_s_tx_dgram, _) = ack_bytes(&mut server, 0, c_tx_dgrams, now);

        // ACK lost.

        now = induce_persistent_congestion(&mut client, &mut server, now);

        // New part of test starts here

        now += Duration::from_millis(10);

        // Send packets from after start of CARP
        let (c_tx_dgrams, next_now) = fill_cwnd(&mut client, 0, now);
        assert_eq!(c_tx_dgrams.len(), 2);

        // Server: Receive and generate ack
        now = next_now + Duration::from_millis(100);
        let (s_tx_dgram, _) = ack_bytes(&mut server, 0, c_tx_dgrams, now);

        // No longer in CARP. (pkts acked from after start of CARP)
        // Should be in slow start now.
        for dgram in s_tx_dgram {
            client.test_process_input(dgram, now);
        }

        // ACKing 2 packets should let client send 4.
        let (c_tx_dgrams, _) = fill_cwnd(&mut client, 0, now);
        assert_eq!(c_tx_dgrams.len(), 4);
    }

    fn check_discarded(peer: &mut Connection, pkt: Datagram, dropped: usize, dups: usize) {
        // Make sure to flush any saved datagrams before doing this.
        let _ = peer.process_output(now());

        let dropped_before = peer.stats.dropped_rx;
        let dups_before = peer.stats.dups_rx;
        let out = peer.process(Some(pkt), now());
        assert!(out.as_dgram_ref().is_none());
        assert_eq!(dropped, peer.stats.dropped_rx - dropped_before);
        assert_eq!(dups, peer.stats.dups_rx - dups_before);
    }

    #[test]
    fn discarded_initial_keys() {
        qdebug!("---- client: generate CH");
        let mut client = default_client();
        let init_pkt_c = client.process(None, now()).dgram();
        assert!(init_pkt_c.is_some());
        assert_eq!(init_pkt_c.as_ref().unwrap().len(), PATH_MTU_V6);

        qdebug!("---- server: CH -> SH, EE, CERT, CV, FIN");
        let mut server = default_server();
        let init_pkt_s = server.process(init_pkt_c.clone(), now()).dgram();
        assert!(init_pkt_s.is_some());

        qdebug!("---- client: cert verification");
        let out = client.process(init_pkt_s.clone(), now()).dgram();
        assert!(out.is_some());

        // The client has received handshake packet. It will remove the Initial keys.
        // We will check this by processing init_pkt_s a second time.
        // The initial packet should be dropped. The packet contains a Handshake packet as well, which
        // will be marked as dup.
        check_discarded(&mut client, init_pkt_s.unwrap(), 1, 1);

        assert!(maybe_authenticate(&mut client));

        // The server has not removed the Initial keys yet, because it has not yet received a Handshake
        // packet from the client.
        // We will check this by processing init_pkt_c a second time.
        // The dropped packet is padding. The Initial packet has been mark dup.
        check_discarded(&mut server, init_pkt_c.clone().unwrap(), 1, 1);

        qdebug!("---- client: SH..FIN -> FIN");
        let out = client.process(None, now()).dgram();
        assert!(out.is_some());

        // The server will process the first Handshake packet.
        // After this the Initial keys will be dropped.
        let out = server.process(out, now()).dgram();
        assert!(out.is_some());

        // Check that the Initial keys are dropped at the server
        // We will check this by processing init_pkt_c a third time.
        // The Initial packet has been dropped and padding that follows it.
        // There is no dups, everything has been dropped.
        check_discarded(&mut server, init_pkt_c.unwrap(), 1, 0);
    }

    /// Send something on a stream from `sender` to `receiver`.
    /// Return the resulting datagram.
    #[must_use]
    fn send_something(sender: &mut Connection, now: Instant) -> Datagram {
        let stream_id = sender.stream_create(StreamType::UniDi).unwrap();
        assert!(sender.stream_send(stream_id, DEFAULT_STREAM_DATA).is_ok());
        assert!(sender.stream_close_send(stream_id).is_ok());
        qdebug!([sender], "send_something on {}", stream_id);
        let dgram = sender.process(None, now).dgram();
        dgram.expect("should have something to send")
    }

    /// Send something on a stream from `sender` to `receiver`.
    /// Return any ACK that might result.
    fn send_and_receive(
        sender: &mut Connection,
        receiver: &mut Connection,
        now: Instant,
    ) -> Option<Datagram> {
        let dgram = send_something(sender, now);
        receiver.process(Some(dgram), now).dgram()
    }

    #[test]
    fn key_update_client() {
        let mut client = default_client();
        let mut server = default_server();
        connect_force_idle(&mut client, &mut server);
        let mut now = now();

        assert_eq!(client.get_epochs(), (Some(3), Some(3))); // (write, read)
        assert_eq!(server.get_epochs(), (Some(3), Some(3)));

        // TODO(mt) this needs to wait for handshake confirmation,
        // but for now, we can do this immediately.
        assert!(client.initiate_key_update().is_ok());
        assert!(client.initiate_key_update().is_err());

        // Initiating an update should only increase the write epoch.
        assert_eq!(
            Output::Callback(LOCAL_IDLE_TIMEOUT),
            client.process(None, now)
        );
        assert_eq!(client.get_epochs(), (Some(4), Some(3)));

        // Send something to propagate the update.
        assert!(send_and_receive(&mut client, &mut server, now).is_none());

        // The server should now be waiting to discharge read keys.
        assert_eq!(server.get_epochs(), (Some(4), Some(3)));
        let res = server.process(None, now);
        if let Output::Callback(t) = res {
            assert!(t < LOCAL_IDLE_TIMEOUT);
        } else {
            panic!("server should now be waiting to clear keys");
        }

        // Without having had time to purge old keys, more updates are blocked.
        // The spec would permits it at this point, but we are more conservative.
        assert!(client.initiate_key_update().is_err());
        // The server can't update until it receives an ACK for a packet.
        assert!(server.initiate_key_update().is_err());

        // Waiting now for at least a PTO should cause the server to drop old keys.
        // But at this point the client hasn't received a key update from the server.
        // It will be stuck with old keys.
        now += AT_LEAST_PTO;
        let dgram = client.process(None, now).dgram();
        assert!(dgram.is_some()); // Drop this packet.
        assert_eq!(client.get_epochs(), (Some(4), Some(3)));
        let _ = server.process(None, now);
        assert_eq!(server.get_epochs(), (Some(4), Some(4)));

        // Even though the server has updated, it hasn't received an ACK yet.
        assert!(server.initiate_key_update().is_err());

        // Now get an ACK from the server.
        // The previous PTO packet (see above) was dropped, so we should get an ACK here.
        let dgram = send_and_receive(&mut client, &mut server, now);
        assert!(dgram.is_some());
        let res = client.process(dgram, now);
        // This is the first packet that the client has received from the server
        // with new keys, so its read timer just started.
        if let Output::Callback(t) = res {
            assert!(t < LOCAL_IDLE_TIMEOUT);
        } else {
            panic!("client should now be waiting to clear keys");
        }

        assert!(client.initiate_key_update().is_err());
        assert_eq!(client.get_epochs(), (Some(4), Some(3)));
        // The server can't update until it gets something from the client.
        assert!(server.initiate_key_update().is_err());

        now += AT_LEAST_PTO;
        let _ = client.process(None, now);
        assert_eq!(client.get_epochs(), (Some(4), Some(4)));
    }

    #[test]
    fn key_update_consecutive() {
        let mut client = default_client();
        let mut server = default_server();
        connect(&mut client, &mut server);
        let now = now();

        assert!(server.initiate_key_update().is_ok());
        assert_eq!(server.get_epochs(), (Some(4), Some(3)));

        // Server sends something.
        // Send twice and drop the first to induce an ACK from the client.
        let _ = send_something(&mut server, now); // Drop this.

        // Another packet from the server will cause the client to ACK and update keys.
        let dgram = send_and_receive(&mut server, &mut client, now);
        assert!(dgram.is_some());
        assert_eq!(client.get_epochs(), (Some(4), Some(3)));

        // Have the server process the ACK.
        if let Output::Callback(_) = server.process(dgram, now) {
            assert_eq!(server.get_epochs(), (Some(4), Some(3)));
            // Now move the server temporarily into the future so that it
            // rotates the keys.  The client stays in the present.
            let _ = server.process(None, now + AT_LEAST_PTO);
            assert_eq!(server.get_epochs(), (Some(4), Some(4)));
        } else {
            panic!("server should have a timer set");
        }

        // Now update keys on the server again.
        assert!(server.initiate_key_update().is_ok());
        assert_eq!(server.get_epochs(), (Some(5), Some(4)));

        let dgram = send_something(&mut server, now + AT_LEAST_PTO);

        // However, as the server didn't wait long enough to update again, the
        // client hasn't rotated its keys, so the packet gets dropped.
        check_discarded(&mut client, dgram, 1, 0);
    }

    // Key updates can't be initiated too early.
    #[test]
    fn key_update_before_confirmed() {
        let mut client = default_client();
        assert!(client.initiate_key_update().is_err());
        let mut server = default_server();
        assert!(server.initiate_key_update().is_err());

        // Client Initial
        let dgram = client.process(None, now()).dgram();
        assert!(dgram.is_some());
        assert!(client.initiate_key_update().is_err());

        // Server Initial + Handshake
        let dgram = server.process(dgram, now()).dgram();
        assert!(dgram.is_some());
        assert!(server.initiate_key_update().is_err());

        // Client Handshake
        client.process_input(dgram.unwrap(), now());
        assert!(client.initiate_key_update().is_err());

        assert!(maybe_authenticate(&mut client));
        assert!(client.initiate_key_update().is_err());

        let dgram = client.process(None, now()).dgram();
        assert!(dgram.is_some());
        assert!(client.initiate_key_update().is_err());

        // Server HANDSHAKE_DONE
        let dgram = server.process(dgram, now()).dgram();
        assert!(dgram.is_some());
        assert!(server.initiate_key_update().is_ok());

        // Client receives HANDSHAKE_DONE
        let dgram = client.process(dgram, now()).dgram();
        assert!(dgram.is_none());
        assert!(client.initiate_key_update().is_ok());
    }

    #[test]
    fn ack_are_not_cc() {
        let mut client = default_client();
        let mut server = default_server();
        connect_force_idle(&mut client, &mut server);

        // Create a stream
        assert_eq!(client.stream_create(StreamType::BiDi).unwrap(), 0);

        // Buffer up lot of data and generate packets, so that cc window is filled.
        let (c_tx_dgrams, now) = fill_cwnd(&mut client, 0, now());
        assert_full_cwnd(&c_tx_dgrams, POST_HANDSHAKE_CWND);

        // The server hasn't received any of these packets yet, the server
        // won't ACK, but if it sends an ack-eliciting packet instead.
        qdebug!([server], "Sending ack-eliciting");
        assert_eq!(server.stream_create(StreamType::BiDi).unwrap(), 1);
        server.stream_send(1, b"dropped").unwrap();
        let dropped_packet = server.process(None, now).dgram();
        assert!(dropped_packet.is_some()); // Now drop this one.

        // Now the server sends a packet that will force an ACK,
        // because the client will detect a gap.
        server.stream_send(1, b"sent").unwrap();
        let ack_eliciting_packet = server.process(None, now).dgram();
        assert!(ack_eliciting_packet.is_some());

        // The client can ack the server packet even if cc windows is full.
        qdebug!([client], "Process ack-eliciting");
        let ack_pkt = client.process(ack_eliciting_packet, now).dgram();
        assert!(ack_pkt.is_some());
        qdebug!([server], "Handle ACK");
        let frames = server.test_process_input(ack_pkt.unwrap(), now);
        assert_eq!(frames.len(), 1);
        assert!(matches!(
            frames[0],
            (Frame::Ack { .. }, PNSpace::ApplicationData)
        ));
    }

    #[test]
    fn after_fin_is_read_conn_events_for_stream_should_be_removed() {
        let mut client = default_client();
        let mut server = default_server();
        connect(&mut client, &mut server);

        let id = server.stream_create(StreamType::BiDi).unwrap();
        server.stream_send(id, &[6; 10]).unwrap();
        server.stream_close_send(id).unwrap();
        let out = server.process(None, now()).dgram();
        assert!(out.is_some());

        let _ = client.process(out, now());

        // read from the stream before checking connection events.
        let mut buf = vec![0; 4000];
        let (_, fin) = client.stream_recv(id, &mut buf).unwrap();
        assert_eq!(fin, true);

        // Make sure we do not have RecvStreamReadable events for the stream when fin has been read.
        let readable_stream_evt =
            |e| matches!(e, ConnectionEvent::RecvStreamReadable { stream_id } if stream_id == id);
        assert!(!client.events().any(readable_stream_evt));
    }

    #[test]
    fn after_stream_stop_sending_is_called_conn_events_for_stream_should_be_removed() {
        let mut client = default_client();
        let mut server = default_server();
        connect(&mut client, &mut server);

        let id = server.stream_create(StreamType::BiDi).unwrap();
        server.stream_send(id, &[6; 10]).unwrap();
        server.stream_close_send(id).unwrap();
        let out = server.process(None, now()).dgram();
        assert!(out.is_some());

        let _ = client.process(out, now());

        // send stop seending.
        client
            .stream_stop_sending(id, Error::NoError.code())
            .unwrap();

        // Make sure we do not have RecvStreamReadable events for the stream after stream_stop_sending
        // has been called.
        let readable_stream_evt =
            |e| matches!(e, ConnectionEvent::RecvStreamReadable { stream_id } if stream_id == id);
        assert!(!client.events().any(readable_stream_evt));
    }

    // During the handshake, an application close should be sanitized.
    #[test]
    fn early_application_close() {
        let mut client = default_client();
        let mut server = default_server();

        // One flight each.
        let dgram = client.process(None, now()).dgram();
        assert!(dgram.is_some());
        let dgram = server.process(dgram, now()).dgram();
        assert!(dgram.is_some());

        server.close(now(), 77, String::from(""));
        assert!(server.state().closed());
        let dgram = server.process(None, now()).dgram();
        assert!(dgram.is_some());

        let frames = client.test_process_input(dgram.unwrap(), now());
        assert!(matches!(
            frames[0],
            (
                Frame::ConnectionClose {
                    error_code: CloseError::Transport(code),
                    ..
                },
                PNSpace::Initial,
            ) if code == Error::ApplicationError.code()
        ));
        assert!(client.state().closed());
    }

    #[test]
    fn bad_tls_version() {
        let mut client = default_client();
        // Do a bad, bad thing.
        client
            .crypto
            .tls
            .set_option(neqo_crypto::Opt::Tls13CompatMode, true)
            .unwrap();
        let mut server = default_server();
        let dgram = client.process(None, now()).dgram();
        assert!(dgram.is_some());
        let dgram = server.process(dgram, now()).dgram();
        assert_eq!(
            *server.state(),
            State::Closed(ConnectionError::Transport(Error::ProtocolViolation))
        );
        assert!(dgram.is_some());
        let frames = client.test_process_input(dgram.unwrap(), now());
        assert!(matches!(
            frames[0],
            (
                Frame::ConnectionClose {
                    error_code: CloseError::Transport(_),
                    ..
                },
                PNSpace::Initial,
            )
        ));
    }

    #[test]
    fn pace() {
        const RTT: Duration = Duration::from_millis(1000);
        const DATA: &[u8] = &[0xcc; 4_096];
        let mut client = default_client();
        let mut server = default_server();
        let mut now = connect_rtt_idle(&mut client, &mut server, RTT);

        // Now fill up the pipe and watch it trickle out.
        let stream = client.stream_create(StreamType::BiDi).unwrap();
        loop {
            let written = client.stream_send(stream, DATA).unwrap();
            if written < DATA.len() {
                break;
            }
        }
        let mut count = 0;
        // We should get a burst at first.
        for _ in 0..PACING_BURST_SIZE {
            let dgram = client.process_output(now).dgram();
            assert!(dgram.is_some());
            count += 1;
        }
        let gap = client.process_output(now).callback();
        assert_ne!(gap, Duration::new(0, 0));
        for _ in PACING_BURST_SIZE..cwnd_packets(POST_HANDSHAKE_CWND) {
            assert_eq!(client.process_output(now).callback(), gap);
            now += gap;
            let dgram = client.process_output(now).dgram();
            assert!(dgram.is_some());
            count += 1;
        }
        assert_eq!(count, cwnd_packets(POST_HANDSHAKE_CWND));
        let fin = client.process_output(now).callback();
        assert_ne!(fin, Duration::new(0, 0));
        assert_ne!(fin, gap);
    }

    #[test]
    fn loss_recovery_crash() {
        let mut client = default_client();
        let mut server = default_server();
        connect(&mut client, &mut server);
        let now = now();

        // The server sends something, but we will drop this.
        let _ = send_something(&mut server, now);

        // Then send something again, but let it through.
        let ack = send_and_receive(&mut server, &mut client, now);
        assert!(ack.is_some());

        // Have the server process the ACK.
        let cb = server.process(ack, now).callback();
        assert!(cb > Duration::from_secs(0));

        // Now we leap into the future.  The server should regard the first
        // packet as lost based on time alone.
        let dgram = server.process(None, now + AT_LEAST_PTO).dgram();
        assert!(dgram.is_some());

        // This crashes.
        let _ = send_something(&mut server, now + AT_LEAST_PTO);
    }

    // If we receive packets after the PTO timer has fired, we won't clear
    // the PTO state, but we might need to acknowledge those packets.
    // This shouldn't happen, but we found that some implementations do this.
    #[test]
    fn ack_after_pto() {
        let mut client = default_client();
        let mut server = default_server();
        connect_force_idle(&mut client, &mut server);

        let mut now = now();

        // The client sends and is forced into a PTO.
        let _ = send_something(&mut client, now);

        // Jump forward to the PTO and drain the PTO packets.
        now += AT_LEAST_PTO;
        for _ in 0..PTO_PACKET_COUNT {
            let dgram = client.process(None, now).dgram();
            assert!(dgram.is_some());
        }
        assert!(client.process(None, now).dgram().is_none());

        // The server now needs to send something that will cause the
        // client to want to acknowledge it.  A little out of order
        // delivery is just the thing.
        // Note: The server can't ACK anything here, but none of what
        // the client has sent so far has been transferred.
        let _ = send_something(&mut server, now);
        let dgram = send_something(&mut server, now);

        // The client is now after a PTO, but if it receives something
        // that demands acknowledgment, it will send just the ACK.
        let ack = client.process(Some(dgram), now).dgram();
        assert!(ack.is_some());

        // Make sure that the packet only contained ACK frames.
        let frames = server.test_process_input(ack.unwrap(), now);
        assert_eq!(frames.len(), 1);
        for (frame, space) in frames {
            assert_eq!(space, PNSpace::ApplicationData);
            assert!(matches!(frame, Frame::Ack { .. }));
        }
    }

    /// Test the interaction between the loss recovery timer
    /// and the closing timer.
    #[test]
    fn closing_timers_interation() {
        let mut client = default_client();
        let mut server = default_server();
        connect(&mut client, &mut server);

        let mut now = now();

        // We're going to induce time-based loss recovery so that timer is set.
        let _p1 = send_something(&mut client, now);
        let p2 = send_something(&mut client, now);
        let ack = server.process(Some(p2), now).dgram();
        assert!(ack.is_some()); // This is an ACK.

        // After processing the ACK, we should be on the loss recovery timer.
        let cb = client.process(ack, now).callback();
        assert_ne!(cb, Duration::from_secs(0));
        now += cb;

        // Rather than let the timer pop, close the connection.
        client.close(now, 0, "");
        let client_close = client.process(None, now).dgram();
        assert!(client_close.is_some());
        // This should now report the end of the closing period, not a
        // zero-duration wait driven by the (now defunct) loss recovery timer.
        let client_close_timer = client.process(None, now).callback();
        assert_ne!(client_close_timer, Duration::from_secs(0));
    }

    #[test]
    fn closing_and_draining() {
        const APP_ERROR: AppError = 7;
        let mut client = default_client();
        let mut server = default_server();
        connect(&mut client, &mut server);

        // Save a packet from the client for later.
        let p1 = send_something(&mut client, now());

        // Close the connection.
        client.close(now(), APP_ERROR, "");
        let client_close = client.process(None, now()).dgram();
        assert!(client_close.is_some());
        let client_close_timer = client.process(None, now()).callback();
        assert_ne!(client_close_timer, Duration::from_secs(0));

        // The client will spit out the same packet in response to anything it receives.
        let p3 = send_something(&mut server, now());
        let client_close2 = client.process(Some(p3), now()).dgram();
        assert_eq!(
            client_close.as_ref().unwrap().len(),
            client_close2.as_ref().unwrap().len()
        );

        // After this time, the client should transition to closed.
        let end = client.process(None, now() + client_close_timer);
        assert_eq!(end, Output::None);
        assert_eq!(
            *client.state(),
            State::Closed(ConnectionError::Application(APP_ERROR))
        );

        // When the server receives the close, it too should generate CONNECTION_CLOSE.
        let server_close = server.process(client_close, now()).dgram();
        assert!(server.state().closed());
        assert!(server_close.is_some());
        // .. but it ignores any further close packets.
        let server_close_timer = server.process(client_close2, now()).callback();
        assert_ne!(server_close_timer, Duration::from_secs(0));
        // Even a legitimate packet without a close in it.
        let server_close_timer2 = server.process(Some(p1), now()).callback();
        assert_eq!(server_close_timer, server_close_timer2);

        let end = server.process(None, now() + server_close_timer);
        assert_eq!(end, Output::None);
        assert_eq!(
            *server.state(),
            State::Closed(ConnectionError::Transport(Error::PeerApplicationError(
                APP_ERROR
            )))
        );
    }

    /// When we declare a packet as lost, we keep it around for a while for another loss period.
    /// Those packets should not affect how we report the loss recovery timer.
    /// As the loss recovery timer based on RTT we use that to drive the state.
    #[test]
    fn lost_but_kept_and_lr_timer() {
        const RTT: Duration = Duration::from_secs(1);
        let mut client = default_client();
        let mut server = default_server();
        let mut now = connect_with_rtt(&mut client, &mut server, now(), RTT);

        // Two packets (p1, p2) are sent at around t=0.  The first is lost.
        let _p1 = send_something(&mut client, now);
        let p2 = send_something(&mut client, now);

        // At t=RTT/2 the server receives the packet and ACKs it.
        now += RTT / 2;
        let ack = server.process(Some(p2), now).dgram();
        assert!(ack.is_some());
        // The client also sends another two packets (p3, p4), again losing the first.
        let _p3 = send_something(&mut client, now);
        let p4 = send_something(&mut client, now);

        // At t=RTT the client receives the ACK and goes into timed loss recovery.
        // The client doesn't call p1 lost at this stage, but it will soon.
        now += RTT / 2;
        let res = client.process(ack, now);
        // The client should be on a loss recovery timer as p1 is missing.
        let lr_timer = res.callback();
        // Loss recovery timer should be RTT/8, but only check for 0 or >=RTT/2.
        assert_ne!(lr_timer, Duration::from_secs(0));
        assert!(lr_timer < (RTT / 2));
        // The server also receives and acknowledges p4, again sending an ACK.
        let ack = server.process(Some(p4), now).dgram();
        assert!(ack.is_some());

        // At t=RTT*3/2 the client should declare p1 to be lost.
        now += RTT / 2;
        // So the client will send the data from p1 again.
        let res = client.process(None, now);
        assert!(res.dgram().is_some());
        // When the client processes the ACK, it should engage the
        // loss recovery timer for p3, not p1 (even though it still tracks p1).
        let res = client.process(ack, now);
        let lr_timer2 = res.callback();
        assert_eq!(lr_timer, lr_timer2);
    }

    /// Split the first packet off a coalesced packet.
    fn split_packet(buf: &[u8]) -> (&[u8], Option<&[u8]>) {
        if buf[0] & 0x80 == 0 {
            // Short header: easy.
            return (buf, None);
        }
        let mut dec = Decoder::from(buf);
        let first = dec.decode_byte().unwrap();
        dec.skip(4); // Version.
        dec.skip_vec(1); // DCID
        dec.skip_vec(1); // SCID
        if first & 0x30 == 0 {
            // Initial
            dec.skip_vvec();
        }
        dec.skip_vvec(); // The rest of the packet.
        let p1 = &buf[..dec.offset()];
        let p2 = if dec.remaining() > 0 {
            Some(dec.decode_remainder())
        } else {
            None
        };
        (p1, p2)
    }

    /// Split the first datagram off a coalesced datagram.
    fn split_datagram(d: Datagram) -> (Datagram, Option<Datagram>) {
        let (a, b) = split_packet(&d[..]);
        (
            Datagram::new(d.source(), d.destination(), a),
            b.map(|b| Datagram::new(d.source(), d.destination(), b)),
        )
    }

    /// We should not be setting the loss recovery timer based on packets
    /// that are sent prior to the largest acknowledged.
    /// Testing this requires that we construct a case where one packet
    /// number space causes the loss recovery timer to be engaged.  At the same time,
    /// there is a packet in another space that hasn't been acknowledged AND
    /// that packet number space has not received acknowledgments for later packets.
    #[test]
    fn loss_time_past_largest_acked() {
        const RTT: Duration = Duration::from_secs(10);
        const INCR: Duration = Duration::from_millis(1);
        let mut client = default_client();
        let mut server = default_server();

        let mut now = now();

        // Start the handshake.
        let c_in = client.process(None, now).dgram();
        now += RTT / 2;
        let s_hs1 = server.process(c_in, now).dgram();

        // Get some spare server handshake packets for the client to ACK.
        // This involves a time machine, so be a little cautious.
        // This test uses an RTT of 10s, but our server starts
        // with a much lower RTT estimate, so the PTO at this point should
        // be much smaller than an RTT and so the server shouldn't see
        // time go backwards.
        let s_pto = server.process(None, now).callback();
        assert_ne!(s_pto, Duration::from_secs(0));
        assert!(s_pto < RTT);
        let s_hs2 = server.process(None, now + s_pto).dgram();
        assert!(s_hs2.is_some());
        let s_hs3 = server.process(None, now + s_pto).dgram();
        assert!(s_hs3.is_some());

        // Get some Handshake packets from the client.
        // We need one to be left unacknowledged before one that is acknowledged.
        // So that the client engages the loss recovery timer.
        // This is complicated by the fact that it is hard to cause the client
        // to generate an ack-eliciting packet.  For that, we use the Finished message.
        // Reordering delivery ensures that the later packet is also acknowledged.
        now += RTT / 2;
        let c_hs1 = client.process(s_hs1, now).dgram();
        assert!(c_hs1.is_some()); // This comes first, so it's useless.
        maybe_authenticate(&mut client);
        let c_hs2 = client.process(None, now).dgram();
        assert!(c_hs2.is_some()); // This one will elicit an ACK.

        // The we need the outstanding packet to be sent after the
        // application data packet, so space these out a tiny bit.
        let _p1 = send_something(&mut client, now + INCR);
        let c_hs3 = client.process(s_hs2, now + (INCR * 2)).dgram();
        assert!(c_hs3.is_some()); // This will be left outstanding.
        let c_hs4 = client.process(s_hs3, now + (INCR * 3)).dgram();
        assert!(c_hs4.is_some()); // This will be acknowledged.

        // Process c_hs2 and c_hs4, but skip c_hs3.
        // Then get an ACK for the client.
        now += RTT / 2;
        // Deliver c_hs4 first, but don't generate a packet.
        server.process_input(c_hs4.unwrap(), now);
        let s_ack = server.process(c_hs2, now).dgram();
        assert!(s_ack.is_some());
        // This includes an ACK, but it also includes HANDSHAKE_DONE,
        // which we need to remove because that will cause the Handshake loss
        // recovery state to be dropped.
        let (s_hs_ack, _s_ap_ack) = split_datagram(s_ack.unwrap());

        // Now the client should start its loss recovery timer based on the ACK.
        now += RTT / 2;
        let c_ack = client.process(Some(s_hs_ack), now).dgram();
        assert!(c_ack.is_none());
        // The client should now have the loss recovery timer active.
        let lr_time = client.process(None, now).callback();
        assert_ne!(lr_time, Duration::from_secs(0));
        assert!(lr_time < (RTT / 2));

        // Skipping forward by the loss recovery timer should cause the client to
        // mark packets as lost and retransmit, after which we should be on the PTO
        // timer.
        now += lr_time;
        let delay = client.process(None, now).callback();
        assert_ne!(delay, Duration::from_secs(0));
        assert!(delay > lr_time);
    }

    #[test]
    fn unknown_version() {
        let mut client = default_client();
        // Start the handshake.
        let _ = client.process(None, now()).dgram();

        let mut unknown_version_packet = vec![0x80, 0x1a, 0x1a, 0x1a, 0x1a];
        unknown_version_packet.resize(1200, 0x0);
        let _ = client.process(
            Some(Datagram::new(
                loopback(),
                loopback(),
                unknown_version_packet,
            )),
            now(),
        );
        assert_eq!(1, client.stats().dropped_rx);
    }

    /// Run a single ChaCha20-Poly1305 test and get a PTO.
    #[test]
    fn chacha20poly1305() {
        let mut server = default_server();
        let mut client = Connection::new_client(
            test_fixture::DEFAULT_SERVER_NAME,
            test_fixture::DEFAULT_ALPN,
            Rc::new(RefCell::new(FixedConnectionIdManager::new(0))),
            loopback(),
            loopback(),
            QuicVersion::default(),
        )
        .expect("create a default client");
        client.set_ciphers(&[TLS_CHACHA20_POLY1305_SHA256]).unwrap();
        connect_force_idle(&mut client, &mut server);
    }

    /// Test that a client can handle a stateless reset correctly.
    #[test]
    fn stateless_reset_client() {
        let mut client = default_client();
        let mut server = default_server();
        server
            .set_local_tparam(
                tparams::STATELESS_RESET_TOKEN,
                TransportParameter::Bytes(vec![77; 16]),
            )
            .unwrap();
        connect_force_idle(&mut client, &mut server);

        client.process_input(Datagram::new(loopback(), loopback(), vec![77; 21]), now());
        assert!(matches!(client.state(), State::Draining { .. }));
    }

    /// Test that a server can send 0.5 RTT application data.
    #[test]
    fn send_05rtt() {
        let mut client = default_client();
        let mut server = default_server();

        let c1 = client.process(None, now()).dgram();
        assert!(c1.is_some());
        let s1 = server.process(c1, now()).dgram();
        assert!(s1.is_some());

        // The server should accept writes at this point.
        let s2 = send_something(&mut server, now());

        // We can't use the standard facility to complete the handshake, so
        // drive it as aggressively as possible.
        let _ = client.process(s1, now()).dgram(); // Just an ACK out of this.
        client.authenticated(AuthenticationStatus::Ok, now());
        assert_eq!(*client.state(), State::Connected);

        // The client should accept data now.
        client.process_input(s2, now());
        let mut buf = vec![0; DEFAULT_STREAM_DATA.len() + 1];
        let stream_id = client
            .events()
            .find_map(|e| {
                if let ConnectionEvent::RecvStreamReadable { stream_id } = e {
                    Some(stream_id)
                } else {
                    None
                }
            })
            .unwrap();
        let (l, ended) = client.stream_recv(stream_id, &mut buf).unwrap();
        assert_eq!(&buf[..l], DEFAULT_STREAM_DATA);
        assert!(ended);
    }

    /// Test that a server that coalesces 0.5 RTT with handshake packets
    /// doesn't cause the client to drop application data.
    #[test]
    fn coalesce_05rtt() {
        const RTT: Duration = Duration::from_millis(100);
        let mut client = default_client();
        let mut server = default_server();
        let mut now = now();

        // The first exchange doesn't offer a chance for the server to send.
        // So drop the server flight and wait for the PTO.
        let c1 = client.process(None, now).dgram();
        assert!(c1.is_some());
        now += RTT / 2;
        let s1 = server.process(c1, now).dgram();
        assert!(s1.is_some());

        // Drop the server flight.  Then send some data.
        let stream_id = server.stream_create(StreamType::UniDi).unwrap();
        assert!(server.stream_send(stream_id, DEFAULT_STREAM_DATA).is_ok());
        assert!(server.stream_close_send(stream_id).is_ok());

        // Now after a PTO the client can send another packet.
        // The server should then send its entire flight again,
        // including the application data, which it sends in a 1-RTT packet.
        now += AT_LEAST_PTO;
        let c2 = client.process(None, now).dgram();
        assert!(c2.is_some());
        now += RTT / 2;
        let s2 = server.process(c2, now).dgram();
        assert!(s2.is_some());

        // The client should process the datagram.  It can't process the 1-RTT
        // packet until authentication completes though.  So it saves it.
        now += RTT / 2;
        assert_eq!(client.stats.dropped_rx, 0);
        let _ = client.process(s2, now).dgram();
        // This packet will contain an ACK, but we can ignore it.
        assert_eq!(client.stats.dropped_rx, 0);
        assert!(client.saved_datagram.is_some());

        // After (successful) authentication, the packet is processed.
        maybe_authenticate(&mut client);
        let c3 = client.process(None, now).dgram();
        assert!(c3.is_some());
        assert_eq!(client.stats.dropped_rx, 0);
        assert!(client.saved_datagram.is_none());

        // Allow the handshake to complete.
        now += RTT / 2;
        let s3 = server.process(c3, now).dgram();
        assert!(s3.is_some());
        assert_eq!(*server.state(), State::Confirmed);
        now += RTT / 2;
        let c5 = client.process(s3, now).dgram();
        assert!(c5.is_none());
        assert_eq!(*client.state(), State::Confirmed);

        assert_eq!(client.stats().dropped_rx, 0);
    }

    #[test]
    fn server_receive_unknown_first_packet() {
        let mut server = default_server();

        let mut unknown_version_packet = vec![0x80, 0x1a, 0x1a, 0x1a, 0x1a];
        unknown_version_packet.resize(1200, 0x0);

        assert_eq!(
            server.process(
                Some(Datagram::new(
                    loopback(),
                    loopback(),
                    unknown_version_packet,
                )),
                now(),
            ),
            Output::None
        );

        assert_eq!(1, server.stats().dropped_rx);
    }

    fn create_vn(initial_pkt: &[u8], versions: &[u32]) -> Vec<u8> {
        let mut dec = Decoder::from(&initial_pkt[5..]); // Skip past version.
        let dcid = dec.decode_vec(1).expect("client DCID");
        let scid = dec.decode_vec(1).expect("client SCID");

        let mut encoder = Encoder::default();
        encoder.encode_byte(PACKET_BIT_LONG);
        encoder.encode(&[0; 4]); // Zero version == VN.
        encoder.encode_vec(1, dcid);
        encoder.encode_vec(1, scid);

        for v in versions {
            encoder.encode_uint(4, *v);
        }
        encoder.into()
    }

    #[test]
    fn version_negotiation_current_version() {
        let mut client = default_client();
        // Start the handshake.
        let initial_pkt = client
            .process(None, now())
            .dgram()
            .expect("a datagram")
            .to_vec();

        let vn = create_vn(
            &initial_pkt,
            &[0x1a1_a1a1a, QuicVersion::default().as_u32()],
        );

        let dgram = Datagram::new(loopback(), loopback(), vn);
        let delay = client.process(Some(dgram), now()).callback();
        assert_eq!(delay, Duration::from_millis(300));
        assert_eq!(*client.state(), State::WaitInitial);
        assert_eq!(1, client.stats().dropped_rx);
    }

    #[test]
    fn version_negotiation_only_reserved() {
        let mut client = default_client();
        // Start the handshake.
        let initial_pkt = client
            .process(None, now())
            .dgram()
            .expect("a datagram")
            .to_vec();

        let vn = create_vn(&initial_pkt, &[0x1a1a_1a1a, 0x2a2a_2a2a]);

        let dgram = Datagram::new(loopback(), loopback(), vn);
        assert_eq!(client.process(Some(dgram), now()), Output::None);
        match client.state() {
            State::Closed(err) => {
                assert_eq!(*err, ConnectionError::Transport(Error::VersionNegotiation))
            }
            _ => panic!("Invalid client state"),
        }
    }

    #[test]
    fn version_negotiation_corrupted() {
        let mut client = default_client();
        // Start the handshake.
        let initial_pkt = client
            .process(None, now())
            .dgram()
            .expect("a datagram")
            .to_vec();

        let vn = create_vn(&initial_pkt, &[0x1a1a_1a1a, 0x2a2a_2a2a]);

        let dgram = Datagram::new(loopback(), loopback(), &vn[..vn.len() - 1]);
        let delay = client.process(Some(dgram), now()).callback();
        assert_eq!(delay, Duration::from_millis(300));
        assert_eq!(*client.state(), State::WaitInitial);
        assert_eq!(1, client.stats().dropped_rx);
    }

    #[test]
    fn version_negotiation_empty() {
        let mut client = default_client();
        // Start the handshake.
        let initial_pkt = client
            .process(None, now())
            .dgram()
            .expect("a datagram")
            .to_vec();

        let vn = create_vn(&initial_pkt, &[]);

        let dgram = Datagram::new(loopback(), loopback(), vn);
        let delay = client.process(Some(dgram), now()).callback();
        assert_eq!(delay, Duration::from_millis(300));
        assert_eq!(*client.state(), State::WaitInitial);
        assert_eq!(1, client.stats().dropped_rx);
    }

    #[test]
    fn version_negotiation_not_supported() {
        let mut client = default_client();
        // Start the handshake.
        let initial_pkt = client
            .process(None, now())
            .dgram()
            .expect("a datagram")
            .to_vec();

        let vn = create_vn(&initial_pkt, &[0x1a1a_1a1a, 0x2a2a_2a2a, 0xff00_0001]);

        assert_eq!(
            client.process(Some(Datagram::new(loopback(), loopback(), vn)), now(),),
            Output::None
        );
        match client.state() {
            State::Closed(err) => {
                assert_eq!(*err, ConnectionError::Transport(Error::VersionNegotiation))
            }
            _ => panic!("Invalid client state"),
        }
    }

    #[test]
    fn stream_data_blocked_generates_max_stream_data() {
        let mut client = default_client();
        let mut server = default_server();
        connect(&mut client, &mut server);

        let now = now();

        // Try to say we're blocked beyond the initial data window
        server
            .flow_mgr
            .borrow_mut()
            .stream_data_blocked(3.into(), RECV_BUFFER_SIZE as u64 * 4);

        let out = server.process(None, now);
        assert!(out.as_dgram_ref().is_some());

        let frames = client.test_process_input(out.dgram().unwrap(), now);
        assert!(frames
            .iter()
            .any(|(f, _)| matches!(f, Frame::StreamDataBlocked { .. })));

        let out = client.process_output(now);
        assert!(out.as_dgram_ref().is_some());

        let frames = server.test_process_input(out.dgram().unwrap(), now);
        // Client should have sent a MaxStreamData frame with just the initial
        // window value.
        assert!(frames.iter().any(
            |(f, _)| matches!(f, Frame::MaxStreamData { maximum_stream_data, .. }
				   if *maximum_stream_data == RECV_BUFFER_SIZE as u64)
        ));
    }

    #[test]
    fn corrupted_initial() {
        let mut client = default_client();
        let mut server = default_server();
        let d = client.process(None, now()).dgram().unwrap();
        let mut corrupted = Vec::from(&d[..]);
        // Find the last non-zero value and corrupt that.
        let (idx, _) = corrupted
            .iter()
            .enumerate()
            .rev()
            .find(|(_, &v)| v != 0)
            .unwrap();
        corrupted[idx] ^= 0x76;
        let dgram = Datagram::new(d.source(), d.destination(), corrupted);
        server.process_input(dgram, now());
        // The server should have received some packets, but dropped all of them.
        assert_ne!(server.stats().packets_rx, 0);
        assert_eq!(server.stats().packets_rx, server.stats().dropped_rx);
    }
}<|MERGE_RESOLUTION|>--- conflicted
+++ resolved
@@ -932,17 +932,10 @@
             delays.push(ack_time);
         }
 
-<<<<<<< HEAD
-        let idle_time = self.idle_timeout.expiry(now, self.loss_recovery.raw_pto());
+        let pto = self.loss_recovery.pto_raw(PNSpace::ApplicationData);
+        let idle_time = self.idle_timeout.expiry(now, pto);
         qtrace!([self], "Idle timer {:?}", idle_time);
         delays.push(idle_time);
-=======
-        let pto = self.loss_recovery.pto_raw(PNSpace::ApplicationData);
-        if let Some(idle_time) = self.idle_timeout.expiry(pto) {
-            qtrace!([self], "Idle timer {:?}", idle_time);
-            delays.push(idle_time);
-        }
->>>>>>> e241006f
 
         if let Some(lr_time) = self.loss_recovery.next_timeout() {
             qtrace!([self], "Loss recovery timer {:?}", lr_time);
